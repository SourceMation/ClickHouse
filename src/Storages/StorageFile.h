--- conflicted
+++ resolved
@@ -1,12 +1,8 @@
 #pragma once
 
+#include <Storages/IStorage.h>
 #include <Storages/Cache/SchemaCache.h>
-<<<<<<< HEAD
-#include <Storages/IStorage.h>
-
-=======
 #include <Common/FileRenamer.h>
->>>>>>> 8d0a2014
 
 #include <atomic>
 #include <shared_mutex>
@@ -26,12 +22,8 @@
         const ColumnsDescription & columns;
         const ConstraintsDescription & constraints;
         const String & comment;
-<<<<<<< HEAD
         std::string path_to_archive = "auto";
-=======
-
         const std::string rename_after_processing;
->>>>>>> 8d0a2014
     };
 
     /// From file descriptor
@@ -56,15 +48,11 @@
         size_t max_block_size,
         size_t num_streams) override;
 
-<<<<<<< HEAD
-    SinkToStoragePtr write(const ASTPtr & query, const StorageMetadataPtr & /*metadata_snapshot*/, ContextPtr context) override;
-=======
     SinkToStoragePtr write(
         const ASTPtr & query,
         const StorageMetadataPtr & /*metadata_snapshot*/,
         ContextPtr context,
         bool async_insert) override;
->>>>>>> 8d0a2014
 
     void truncate(
         const ASTPtr & /*query*/,
@@ -79,8 +67,7 @@
 
     NamesAndTypesList getVirtuals() const override;
 
-    static Strings
-    getPathsList(const String & table_path, const String & user_files_path, ContextPtr context, size_t & total_bytes_to_read);
+    static Strings getPathsList(const String & table_path, const String & user_files_path, ContextPtr context, size_t & total_bytes_to_read);
 
     /// Check if the format supports reading only some subset of columns.
     /// Is is useful because such formats could effectively skip unknown columns
@@ -137,8 +124,8 @@
     std::vector<std::string> paths;
     std::vector<std::string> paths_to_archive;
 
-    bool is_db_table = true; /// Table is stored in real database, not user's file
-    bool use_table_fd = false; /// Use table_fd instead of path
+    bool is_db_table = true;        /// Table is stored in real database, not user's file
+    bool use_table_fd = false;      /// Use table_fd instead of path
 
     mutable std::shared_timed_mutex rwlock;
 
