--- conflicted
+++ resolved
@@ -187,14 +187,9 @@
                     true,                   /// require_part_metadata
                     attach,
                     [this] (const std::string & name) { enqueuePartForCheck(name); })
-<<<<<<< HEAD
     , zookeeper_path(zookeeper_path_)
     , replica_name(replica_name_)
-=======
-    , zookeeper_path(normalizeZooKeeperPath(global_context.getMacros()->expand(zookeeper_path_, table_id_.database_name, table_id_.table_name)))
-    , replica_name(global_context.getMacros()->expand(replica_name_, table_id_.database_name, table_id_.table_name))
     , replica_path(zookeeper_path + "/replicas/" + replica_name)
->>>>>>> 3a3d815c
     , reader(*this)
     , writer(*this)
     , merger_mutator(*this, global_context.getBackgroundPool().getNumberOfThreads())
