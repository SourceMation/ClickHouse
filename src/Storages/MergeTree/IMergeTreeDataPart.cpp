--- conflicted
+++ resolved
@@ -856,8 +856,7 @@
 
 void IMergeTreeDataPart::loadRowsCount()
 {
-<<<<<<< HEAD
-    String path = getFullRelativePath() + "count.txt";
+    String path = fs::path(getFullRelativePath()) / "count.txt";
 
     auto read_rows_count = [&]()
     {
@@ -866,9 +865,6 @@
         assertEOF(*buf);
     };
 
-=======
-    String path = fs::path(getFullRelativePath()) / "count.txt";
->>>>>>> 9bbc9f97
     if (index_granularity.empty())
     {
         rows_count = 0;
