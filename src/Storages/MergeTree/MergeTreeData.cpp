--- conflicted
+++ resolved
@@ -8372,7 +8372,6 @@
     return true;
 }
 
-<<<<<<< HEAD
 void MergeTreeData::unloadPrimaryKeys()
 {
     for (auto & part : getAllDataPartsVector())
@@ -8380,7 +8379,7 @@
         const_cast<IMergeTreeDataPart &>(*part).unloadIndex();
     }
 }
-=======
+
 bool updateAlterConversionsMutations(const MutationCommands & commands, std::atomic<ssize_t> & alter_conversions_mutations, bool remove)
 {
     for (const auto & command : commands)
@@ -8405,5 +8404,4 @@
     return false;
 }
 
->>>>>>> 64de5239
 }