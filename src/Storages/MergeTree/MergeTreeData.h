--- conflicted
+++ resolved
@@ -383,13 +383,8 @@
         DataPartsVector & normal_parts,
         ContextPtr query_context) const;
 
-<<<<<<< HEAD
-    bool getQueryProcessingStageWithAggregateProjection(
+    std::optional<ProjectionCandidate> getQueryProcessingStageWithAggregateProjection(
         ContextPtr query_context, const StorageSnapshotPtr & storage_snapshot, SelectQueryInfo & query_info) const;
-=======
-    std::optional<ProjectionCandidate> getQueryProcessingStageWithAggregateProjection(
-        ContextPtr query_context, const StorageMetadataPtr & metadata_snapshot, SelectQueryInfo & query_info) const;
->>>>>>> 43cfa446
 
     QueryProcessingStage::Enum getQueryProcessingStage(
         ContextPtr query_context,
