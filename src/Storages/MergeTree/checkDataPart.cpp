#include <algorithm>
#include <optional>

#include <Poco/DirectoryIterator.h>

#include <Storages/MergeTree/MergeTreeIndexGranularity.h>
#include <Storages/MergeTree/checkDataPart.h>
#include <Storages/MergeTree/MergeTreeDataPartCompact.h>
#include <Storages/MergeTree/MergeTreeDataPartInMemory.h>
#include <Compression/CompressedReadBuffer.h>
#include <IO/HashingReadBuffer.h>
#include <Common/CurrentMetrics.h>


namespace CurrentMetrics
{
    extern const Metric ReplicatedChecks;
}

namespace DB
{

namespace ErrorCodes
{
    extern const int CORRUPTED_DATA;
    extern const int UNKNOWN_PART_TYPE;
    extern const int MEMORY_LIMIT_EXCEEDED;
    extern const int CANNOT_ALLOCATE_MEMORY;
    extern const int CANNOT_MUNMAP;
    extern const int CANNOT_MREMAP;
    extern const int UNEXPECTED_FILE_IN_DATA_PART;
}


bool isNotEnoughMemoryErrorCode(int code)
{
    /// Don't count the part as broken if there is not enough memory to load it.
    /// In fact, there can be many similar situations.
    /// But it is OK, because there is a safety guard against deleting too many parts.
    return code == ErrorCodes::MEMORY_LIMIT_EXCEEDED
        || code == ErrorCodes::CANNOT_ALLOCATE_MEMORY
        || code == ErrorCodes::CANNOT_MUNMAP
        || code == ErrorCodes::CANNOT_MREMAP;
}


IMergeTreeDataPart::Checksums checkDataPart(
    MergeTreeData::DataPartPtr data_part,
    const DiskPtr & disk,
    const String & full_relative_path,
    const NamesAndTypesList & columns_list,
    const MergeTreeDataPartType & part_type,
    const NameSet & files_without_checksums,
    bool require_checksums,
    std::function<bool()> is_cancelled)
{
    /** Responsibility:
      * - read list of columns from columns.txt;
      * - read checksums if exist;
      * - validate list of columns and checksums
      */

    CurrentMetrics::Increment metric_increment{CurrentMetrics::ReplicatedChecks};

    String path = full_relative_path;
    if (!path.empty() && path.back() != '/')
        path += "/";

    NamesAndTypesList columns_txt;

    {
        auto buf = disk->readFile(fs::path(path) / "columns.txt");
        columns_txt.readText(*buf);
        assertEOF(*buf);
    }

    if (columns_txt != columns_list)
        throw Exception("Columns doesn't match in part " + path
            + ". Expected: " + columns_list.toString()
            + ". Found: " + columns_txt.toString(), ErrorCodes::CORRUPTED_DATA);

    /// Real checksums based on contents of data. Must correspond to checksums.txt. If not - it means the data is broken.
    IMergeTreeDataPart::Checksums checksums_data;

    /// This function calculates checksum for both compressed and decompressed contents of compressed file.
    auto checksum_compressed_file = [](const DiskPtr & disk_, const String & file_path)
    {
        auto file_buf = disk_->readFile(file_path);
        HashingReadBuffer compressed_hashing_buf(*file_buf);
        CompressedReadBuffer uncompressing_buf(compressed_hashing_buf);
        HashingReadBuffer uncompressed_hashing_buf(uncompressing_buf);

        uncompressed_hashing_buf.ignoreAll();
        return IMergeTreeDataPart::Checksums::Checksum
        {
            compressed_hashing_buf.count(), compressed_hashing_buf.getHash(),
            uncompressed_hashing_buf.count(), uncompressed_hashing_buf.getHash()
        };
    };

    /// This function calculates only checksum of file content (compressed or uncompressed).
    /// It also calculates checksum of projections.
    auto checksum_file = [&](const String & file_path, const String & file_name)
    {
        if (disk->isDirectory(file_path) && endsWith(file_name, ".proj"))
        {
            auto projection_name = file_name.substr(0, file_name.size() - sizeof(".proj") + 1);
            auto pit = data_part->getProjectionParts().find(projection_name);
            if (pit == data_part->getProjectionParts().end())
            {
                if (require_checksums)
                    throw Exception("Unexpected file " + file_name + " in data part", ErrorCodes::UNEXPECTED_FILE_IN_DATA_PART);
                else
                    return;
            }

            const auto & projection = pit->second;
            IMergeTreeDataPart::Checksums projection_checksums_data;
            const auto & projection_path = file_path;

            if (part_type == MergeTreeDataPartType::COMPACT)
            {
                auto proj_path = file_path + MergeTreeDataPartCompact::DATA_FILE_NAME_WITH_EXTENSION;
                auto file_buf = disk->readFile(proj_path);
                HashingReadBuffer hashing_buf(*file_buf);
                hashing_buf.ignoreAll();
                projection_checksums_data.files[MergeTreeDataPartCompact::DATA_FILE_NAME_WITH_EXTENSION]
                    = IMergeTreeDataPart::Checksums::Checksum(hashing_buf.count(), hashing_buf.getHash());
            }
            else
            {
                const NamesAndTypesList & projection_columns_list = projection->getColumns();
                for (const auto & projection_column : projection_columns_list)
                {
                    auto serialization = IDataType::getSerialization(projection_column, [&](const String & stream_name)
                    {
                        return disk->exists(stream_name + IMergeTreeDataPart::DATA_FILE_EXTENSION);
                    });

                    serialization->enumerateStreams(
                        [&](const ISerialization::SubstreamPath & substream_path)
                        {
                            String projection_file_name = ISerialization::getFileNameForStream(projection_column, substream_path) + ".bin";
<<<<<<< HEAD
                            checksums_data.files[projection_file_name] = checksum_compressed_file(disk, projection_path + projection_file_name);
                        });
=======
                            checksums_data.files[projection_file_name]
                                = checksum_compressed_file(disk, projection_path + projection_file_name);
                        },
                        {});
>>>>>>> 5802037f
                }
            }

            IMergeTreeDataPart::Checksums projection_checksums_txt;

            if (require_checksums || disk->exists(projection_path + "checksums.txt"))
            {
                auto buf = disk->readFile(projection_path + "checksums.txt");
                projection_checksums_txt.read(*buf);
                assertEOF(*buf);
            }

            const auto & projection_checksum_files_txt = projection_checksums_txt.files;
            for (auto projection_it = disk->iterateDirectory(projection_path); projection_it->isValid(); projection_it->next())
            {
                const String & projection_file_name = projection_it->name();
                auto projection_checksum_it = projection_checksums_data.files.find(projection_file_name);

                /// Skip files that we already calculated. Also skip metadata files that are not checksummed.
                if (projection_checksum_it == projection_checksums_data.files.end() && !files_without_checksums.count(projection_file_name))
                {
                    auto projection_txt_checksum_it = projection_checksum_files_txt.find(file_name);
                    if (projection_txt_checksum_it == projection_checksum_files_txt.end()
                        || projection_txt_checksum_it->second.uncompressed_size == 0)
                    {
                        auto projection_file_buf = disk->readFile(projection_it->path());
                        HashingReadBuffer projection_hashing_buf(*projection_file_buf);
                        projection_hashing_buf.ignoreAll();
                        projection_checksums_data.files[projection_file_name] = IMergeTreeDataPart::Checksums::Checksum(
                            projection_hashing_buf.count(), projection_hashing_buf.getHash());
                    }
                    else
                    {
                        projection_checksums_data.files[projection_file_name] = checksum_compressed_file(disk, projection_it->path());
                    }
                }
            }
            checksums_data.files[file_name] = IMergeTreeDataPart::Checksums::Checksum(
                projection_checksums_data.getTotalSizeOnDisk(), projection_checksums_data.getTotalChecksumUInt128());

            if (require_checksums || !projection_checksums_txt.files.empty())
                projection_checksums_txt.checkEqual(projection_checksums_data, false);
        }
        else
        {
            auto file_buf = disk->readFile(file_path);
            HashingReadBuffer hashing_buf(*file_buf);
            hashing_buf.ignoreAll();
            checksums_data.files[file_name] = IMergeTreeDataPart::Checksums::Checksum(hashing_buf.count(), hashing_buf.getHash());
        }
    };

    bool check_uncompressed = true;
    /// First calculate checksums for columns data
    if (part_type == MergeTreeDataPartType::COMPACT)
    {
        const auto & file_name = MergeTreeDataPartCompact::DATA_FILE_NAME_WITH_EXTENSION;
        checksum_file(path + file_name, file_name);
        /// Uncompressed checksums in compact parts are computed in a complex way.
        /// We check only checksum of compressed file.
        check_uncompressed = false;
    }
    else if (part_type == MergeTreeDataPartType::WIDE)
    {
        for (const auto & column : columns_list)
        {
            auto serialization = IDataType::getSerialization(column,
                [&](const String & stream_name)
                {
                    return disk->exists(stream_name + IMergeTreeDataPart::DATA_FILE_EXTENSION);
                });

            serialization->enumerateStreams([&](const ISerialization::SubstreamPath & substream_path)
            {
                String file_name = ISerialization::getFileNameForStream(column, substream_path) + ".bin";
                checksums_data.files[file_name] = checksum_compressed_file(disk, path + file_name);
            });
        }
    }
    else
    {
        throw Exception("Unknown type in part " + path, ErrorCodes::UNKNOWN_PART_TYPE);
    }

    /// Checksums from the rest files listed in checksums.txt. May be absent. If present, they are subsequently compared with the actual data checksums.
    IMergeTreeDataPart::Checksums checksums_txt;

    if (require_checksums || disk->exists(fs::path(path) / "checksums.txt"))
    {
        auto buf = disk->readFile(fs::path(path) / "checksums.txt");
        checksums_txt.read(*buf);
        assertEOF(*buf);
    }

    const auto & checksum_files_txt = checksums_txt.files;
    for (auto it = disk->iterateDirectory(path); it->isValid(); it->next())
    {
        const String & file_name = it->name();
        auto checksum_it = checksums_data.files.find(file_name);

        /// Skip files that we already calculated. Also skip metadata files that are not checksummed.
        if (checksum_it == checksums_data.files.end() && !files_without_checksums.count(file_name))
        {
            auto txt_checksum_it = checksum_files_txt.find(file_name);
            if (txt_checksum_it == checksum_files_txt.end() || txt_checksum_it->second.uncompressed_size == 0)
            {
                /// The file is not compressed.
                checksum_file(it->path(), file_name);
            }
            else /// If we have both compressed and uncompressed in txt, then calculate them
            {
                checksums_data.files[file_name] = checksum_compressed_file(disk, it->path());
            }
        }
    }

    if (is_cancelled())
        return {};

    if (require_checksums || !checksums_txt.files.empty())
        checksums_txt.checkEqual(checksums_data, check_uncompressed);

    return checksums_data;
}

IMergeTreeDataPart::Checksums checkDataPartInMemory(const DataPartInMemoryPtr & data_part)
{
    IMergeTreeDataPart::Checksums data_checksums;
    data_checksums.files["data.bin"] = data_part->calculateBlockChecksum();
    data_part->checksums.checkEqual(data_checksums, true);
    return data_checksums;
}

IMergeTreeDataPart::Checksums checkDataPart(
    MergeTreeData::DataPartPtr data_part,
    bool require_checksums,
    std::function<bool()> is_cancelled)
{
    if (auto part_in_memory = asInMemoryPart(data_part))
        return checkDataPartInMemory(part_in_memory);

    return checkDataPart(
        data_part,
        data_part->volume->getDisk(),
        data_part->getFullRelativePath(),
        data_part->getColumns(),
        data_part->getType(),
        data_part->getFileNamesWithoutChecksums(),
        require_checksums,
        is_cancelled);
}

}<|MERGE_RESOLUTION|>--- conflicted
+++ resolved
@@ -141,15 +141,8 @@
                         [&](const ISerialization::SubstreamPath & substream_path)
                         {
                             String projection_file_name = ISerialization::getFileNameForStream(projection_column, substream_path) + ".bin";
-<<<<<<< HEAD
                             checksums_data.files[projection_file_name] = checksum_compressed_file(disk, projection_path + projection_file_name);
                         });
-=======
-                            checksums_data.files[projection_file_name]
-                                = checksum_compressed_file(disk, projection_path + projection_file_name);
-                        },
-                        {});
->>>>>>> 5802037f
                 }
             }
 
