--- conflicted
+++ resolved
@@ -28,228 +28,7 @@
 namespace
 {
 
-<<<<<<< HEAD
-inline constexpr UInt64 TOP_K_MAX_SIZE = 0xFFFFFF;
 
-template <typename T>
-struct AggregateFunctionTopKData
-{
-    using Set = SpaceSaving<T, HashCRC32<T>>;
-
-    Set value;
-};
-
-
-template <typename T, bool is_weighted>
-class AggregateFunctionTopK
-    : public IAggregateFunctionDataHelper<AggregateFunctionTopKData<T>, AggregateFunctionTopK<T, is_weighted>>
-{
-protected:
-    using State = AggregateFunctionTopKData<T>;
-    UInt64 threshold;
-    UInt64 reserved;
-
-public:
-    AggregateFunctionTopK(UInt64 threshold_, UInt64 load_factor, const DataTypes & argument_types_, const Array & params)
-        : IAggregateFunctionDataHelper<AggregateFunctionTopKData<T>, AggregateFunctionTopK<T, is_weighted>>(argument_types_, params, createResultType(argument_types_))
-        , threshold(threshold_), reserved(load_factor * threshold)
-    {}
-
-    AggregateFunctionTopK(UInt64 threshold_, UInt64 load_factor, const DataTypes & argument_types_, const Array & params, const DataTypePtr & result_type_)
-        : IAggregateFunctionDataHelper<AggregateFunctionTopKData<T>, AggregateFunctionTopK<T, is_weighted>>(argument_types_, params, result_type_)
-        , threshold(threshold_), reserved(load_factor * threshold)
-    {}
-
-    String getName() const override { return is_weighted ? "topKWeighted" : "topK"; }
-
-    static DataTypePtr createResultType(const DataTypes & argument_types_)
-    {
-        return std::make_shared<DataTypeArray>(argument_types_[0]);
-    }
-
-    bool allocatesMemoryInArena() const override { return false; }
-
-    void add(AggregateDataPtr __restrict place, const IColumn ** columns, size_t row_num, Arena *) const override
-    {
-        auto & set = this->data(place).value;
-        if (set.capacity() != reserved)
-            set.resize(reserved);
-
-        if constexpr (is_weighted)
-            set.insert(assert_cast<const ColumnVector<T> &>(*columns[0]).getData()[row_num], columns[1]->getUInt(row_num));
-        else
-            set.insert(assert_cast<const ColumnVector<T> &>(*columns[0]).getData()[row_num]);
-    }
-
-    void merge(AggregateDataPtr __restrict place, ConstAggregateDataPtr rhs, Arena *) const override
-    {
-        auto & set = this->data(place).value;
-        if (set.capacity() != reserved)
-            set.resize(reserved);
-        set.merge(this->data(rhs).value);
-    }
-
-    void serialize(ConstAggregateDataPtr __restrict place, WriteBuffer & buf, std::optional<size_t> /* version */) const override
-    {
-        this->data(place).value.write(buf);
-    }
-
-    void deserialize(AggregateDataPtr __restrict place, ReadBuffer & buf, std::optional<size_t> /* version  */, Arena *) const override
-    {
-        auto & set = this->data(place).value;
-        set.resize(reserved);
-        set.read(buf);
-    }
-
-    void insertResultInto(AggregateDataPtr __restrict place, IColumn & to, Arena *) const override
-    {
-        ColumnArray & arr_to = assert_cast<ColumnArray &>(to);
-        ColumnArray::Offsets & offsets_to = arr_to.getOffsets();
-
-        const typename State::Set & set = this->data(place).value;
-        auto result_vec = set.topK(threshold);
-        size_t size = result_vec.size();
-
-        offsets_to.push_back(offsets_to.back() + size);
-
-        typename ColumnVector<T>::Container & data_to = assert_cast<ColumnVector<T> &>(arr_to.getData()).getData();
-        size_t old_size = data_to.size();
-        data_to.resize(old_size + size);
-
-        size_t i = 0;
-        for (auto it = result_vec.begin(); it != result_vec.end(); ++it, ++i)
-            data_to[old_size + i] = it->key;
-    }
-};
-
-
-/// Generic implementation, it uses serialized representation as object descriptor.
-struct AggregateFunctionTopKGenericData
-{
-    using Set = SpaceSaving<StringRef, StringRefHash>;
-
-    Set value;
-};
-
-/** Template parameter with true value should be used for columns that store their elements in memory continuously.
- *  For such columns topK() can be implemented more efficiently (especially for small numeric arrays).
- */
-template <bool is_plain_column, bool is_weighted>
-class AggregateFunctionTopKGeneric
-    : public IAggregateFunctionDataHelper<AggregateFunctionTopKGenericData, AggregateFunctionTopKGeneric<is_plain_column, is_weighted>>
-{
-private:
-    using State = AggregateFunctionTopKGenericData;
-
-    UInt64 threshold;
-    UInt64 reserved;
-
-public:
-    AggregateFunctionTopKGeneric(
-        UInt64 threshold_, UInt64 load_factor, const DataTypes & argument_types_, const Array & params)
-        : IAggregateFunctionDataHelper<AggregateFunctionTopKGenericData, AggregateFunctionTopKGeneric<is_plain_column, is_weighted>>(argument_types_, params, createResultType(argument_types_))
-        , threshold(threshold_), reserved(load_factor * threshold) {}
-
-    String getName() const override { return is_weighted ? "topKWeighted" : "topK"; }
-
-    static DataTypePtr createResultType(const DataTypes & argument_types_)
-    {
-        return std::make_shared<DataTypeArray>(argument_types_[0]);
-    }
-
-    bool allocatesMemoryInArena() const override
-    {
-        return true;
-    }
-
-    void serialize(ConstAggregateDataPtr __restrict place, WriteBuffer & buf, std::optional<size_t> /* version */) const override
-    {
-        this->data(place).value.write(buf);
-    }
-
-    void deserialize(AggregateDataPtr __restrict place, ReadBuffer & buf, std::optional<size_t> /* version */, Arena * arena) const override
-    {
-        auto & set = this->data(place).value;
-        set.clear();
-
-        // Specialized here because there's no deserialiser for StringRef
-        size_t size = 0;
-        readVarUInt(size, buf);
-        if (unlikely(size > TOP_K_MAX_SIZE))
-            throw Exception(
-                ErrorCodes::ARGUMENT_OUT_OF_BOUND,
-                "Too large size ({}) for aggregate function '{}' state (maximum is {})",
-                size,
-                getName(),
-                TOP_K_MAX_SIZE);
-        set.resize(size);
-        for (size_t i = 0; i < size; ++i)
-        {
-            auto ref = readStringBinaryInto(*arena, buf);
-            UInt64 count;
-            UInt64 error;
-            readVarUInt(count, buf);
-            readVarUInt(error, buf);
-            set.insert(ref, count, error);
-            arena->rollback(ref.size);
-        }
-
-        set.readAlphaMap(buf);
-    }
-
-    void add(AggregateDataPtr __restrict place, const IColumn ** columns, size_t row_num, Arena * arena) const override
-    {
-        auto & set = this->data(place).value;
-        if (set.capacity() != reserved)
-            set.resize(reserved);
-
-        if constexpr (is_plain_column)
-        {
-            if constexpr (is_weighted)
-                set.insert(columns[0]->getDataAt(row_num), columns[1]->getUInt(row_num));
-            else
-                set.insert(columns[0]->getDataAt(row_num));
-        }
-        else
-        {
-            const char * begin = nullptr;
-            StringRef str_serialized = columns[0]->serializeValueIntoArena(row_num, *arena, begin);
-            if constexpr (is_weighted)
-                set.insert(str_serialized, columns[1]->getUInt(row_num));
-            else
-                set.insert(str_serialized);
-            arena->rollback(str_serialized.size);
-        }
-    }
-
-    void merge(AggregateDataPtr __restrict place, ConstAggregateDataPtr rhs, Arena *) const override
-    {
-        if (!this->data(rhs).value.size())
-            return;
-
-        auto & set = this->data(place).value;
-        if (set.capacity() != reserved)
-            set.resize(reserved);
-        set.merge(this->data(rhs).value);
-    }
-
-    void insertResultInto(AggregateDataPtr __restrict place, IColumn & to, Arena *) const override
-    {
-        ColumnArray & arr_to = assert_cast<ColumnArray &>(to);
-        ColumnArray::Offsets & offsets_to = arr_to.getOffsets();
-        IColumn & data_to = arr_to.getData();
-
-        auto result_vec = this->data(place).value.topK(threshold);
-        offsets_to.push_back(offsets_to.back() + result_vec.size());
-
-        for (auto & elem : result_vec)
-            deserializeAndInsert<is_plain_column>(elem.key, data_to);
-    }
-};
-
-
-=======
->>>>>>> 53dfc389
 /// Substitute return type for Date and DateTime
 template <bool is_weighted>
 class AggregateFunctionTopKDate : public AggregateFunctionTopK<DataTypeDate::FieldType, is_weighted>
