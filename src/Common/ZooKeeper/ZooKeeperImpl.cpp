--- conflicted
+++ resolved
@@ -590,11 +590,7 @@
                     info.request->write(*out);
 
                     /// We sent close request, exit
-<<<<<<< HEAD
                     if (info.request->xid == CLOSE_XID)
-=======
-                    if (info.request->xid == close_xid)
->>>>>>> e19d1430
                         break;
                 }
             }
@@ -834,9 +830,6 @@
     if (expired)
         return;
 
-<<<<<<< HEAD
-    active_session_metric_increment.destroy();
-=======
     auto expire_session = [&]
     {
         std::lock_guard lock(push_request_mutex);
@@ -846,7 +839,6 @@
             active_session_metric_increment.destroy();
         }
     };
->>>>>>> e19d1430
 
     try
     {
@@ -861,12 +853,7 @@
             {
                 /// This happens for example, when "Cannot push request to queue within operation timeout".
                 /// Just mark session expired in case of error on close request.
-<<<<<<< HEAD
-                std::lock_guard lock(push_request_mutex);
-                expired = true;
-=======
                 expire_session();
->>>>>>> e19d1430
                 tryLogCurrentException(__PRETTY_FUNCTION__);
             }
 
@@ -874,15 +861,8 @@
             send_thread.join();
         }
 
-<<<<<<< HEAD
-        {
-            std::lock_guard lock(push_request_mutex);
-            expired = true;
-        }
-=======
         /// Set expired flag after we sent close event
         expire_session();
->>>>>>> e19d1430
 
         try
         {
