#include <Common/ErrorCodes.h>
#include <chrono>

/** Previously, these constants were located in one enum.
  * But in this case there is a problem: when you add a new constant, you need to recompile
  * all translation units that use at least one constant (almost the whole project).
  * Therefore it is made so that definitions of constants are located here, in one file,
  * and their declaration are in different files, at the place of use.
  *
  * Later it was converted to the lookup table, to provide:
  * - errorCodeToName()
  * - system.errors table
  */

#define APPLY_FOR_ERROR_CODES(M) \
    M(0, OK) \
    M(1, UNSUPPORTED_METHOD) \
    M(2, UNSUPPORTED_PARAMETER) \
    M(3, UNEXPECTED_END_OF_FILE) \
    M(4, EXPECTED_END_OF_FILE) \
    M(6, CANNOT_PARSE_TEXT) \
    M(7, INCORRECT_NUMBER_OF_COLUMNS) \
    M(8, THERE_IS_NO_COLUMN) \
    M(9, SIZES_OF_COLUMNS_DOESNT_MATCH) \
    M(10, NOT_FOUND_COLUMN_IN_BLOCK) \
    M(11, POSITION_OUT_OF_BOUND) \
    M(12, PARAMETER_OUT_OF_BOUND) \
    M(13, SIZES_OF_COLUMNS_IN_TUPLE_DOESNT_MATCH) \
    M(15, DUPLICATE_COLUMN) \
    M(16, NO_SUCH_COLUMN_IN_TABLE) \
    M(17, DELIMITER_IN_STRING_LITERAL_DOESNT_MATCH) \
    M(18, CANNOT_INSERT_ELEMENT_INTO_CONSTANT_COLUMN) \
    M(19, SIZE_OF_FIXED_STRING_DOESNT_MATCH) \
    M(20, NUMBER_OF_COLUMNS_DOESNT_MATCH) \
    M(21, CANNOT_READ_ALL_DATA_FROM_TAB_SEPARATED_INPUT) \
    M(22, CANNOT_PARSE_ALL_VALUE_FROM_TAB_SEPARATED_INPUT) \
    M(23, CANNOT_READ_FROM_ISTREAM) \
    M(24, CANNOT_WRITE_TO_OSTREAM) \
    M(25, CANNOT_PARSE_ESCAPE_SEQUENCE) \
    M(26, CANNOT_PARSE_QUOTED_STRING) \
    M(27, CANNOT_PARSE_INPUT_ASSERTION_FAILED) \
    M(28, CANNOT_PRINT_FLOAT_OR_DOUBLE_NUMBER) \
    M(29, CANNOT_PRINT_INTEGER) \
    M(30, CANNOT_READ_SIZE_OF_COMPRESSED_CHUNK) \
    M(31, CANNOT_READ_COMPRESSED_CHUNK) \
    M(32, ATTEMPT_TO_READ_AFTER_EOF) \
    M(33, CANNOT_READ_ALL_DATA) \
    M(34, TOO_MANY_ARGUMENTS_FOR_FUNCTION) \
    M(35, TOO_FEW_ARGUMENTS_FOR_FUNCTION) \
    M(36, BAD_ARGUMENTS) \
    M(37, UNKNOWN_ELEMENT_IN_AST) \
    M(38, CANNOT_PARSE_DATE) \
    M(39, TOO_LARGE_SIZE_COMPRESSED) \
    M(40, CHECKSUM_DOESNT_MATCH) \
    M(41, CANNOT_PARSE_DATETIME) \
    M(42, NUMBER_OF_ARGUMENTS_DOESNT_MATCH) \
    M(43, ILLEGAL_TYPE_OF_ARGUMENT) \
    M(44, ILLEGAL_COLUMN) \
    M(45, ILLEGAL_NUMBER_OF_RESULT_COLUMNS) \
    M(46, UNKNOWN_FUNCTION) \
    M(47, UNKNOWN_IDENTIFIER) \
    M(48, NOT_IMPLEMENTED) \
    M(49, LOGICAL_ERROR) \
    M(50, UNKNOWN_TYPE) \
    M(51, EMPTY_LIST_OF_COLUMNS_QUERIED) \
    M(52, COLUMN_QUERIED_MORE_THAN_ONCE) \
    M(53, TYPE_MISMATCH) \
    M(54, STORAGE_DOESNT_ALLOW_PARAMETERS) \
    M(55, STORAGE_REQUIRES_PARAMETER) \
    M(56, UNKNOWN_STORAGE) \
    M(57, TABLE_ALREADY_EXISTS) \
    M(58, TABLE_METADATA_ALREADY_EXISTS) \
    M(59, ILLEGAL_TYPE_OF_COLUMN_FOR_FILTER) \
    M(60, UNKNOWN_TABLE) \
    M(61, ONLY_FILTER_COLUMN_IN_BLOCK) \
    M(62, SYNTAX_ERROR) \
    M(63, UNKNOWN_AGGREGATE_FUNCTION) \
    M(64, CANNOT_READ_AGGREGATE_FUNCTION_FROM_TEXT) \
    M(65, CANNOT_WRITE_AGGREGATE_FUNCTION_AS_TEXT) \
    M(66, NOT_A_COLUMN) \
    M(67, ILLEGAL_KEY_OF_AGGREGATION) \
    M(68, CANNOT_GET_SIZE_OF_FIELD) \
    M(69, ARGUMENT_OUT_OF_BOUND) \
    M(70, CANNOT_CONVERT_TYPE) \
    M(71, CANNOT_WRITE_AFTER_END_OF_BUFFER) \
    M(72, CANNOT_PARSE_NUMBER) \
    M(73, UNKNOWN_FORMAT) \
    M(74, CANNOT_READ_FROM_FILE_DESCRIPTOR) \
    M(75, CANNOT_WRITE_TO_FILE_DESCRIPTOR) \
    M(76, CANNOT_OPEN_FILE) \
    M(77, CANNOT_CLOSE_FILE) \
    M(78, UNKNOWN_TYPE_OF_QUERY) \
    M(79, INCORRECT_FILE_NAME) \
    M(80, INCORRECT_QUERY) \
    M(81, UNKNOWN_DATABASE) \
    M(82, DATABASE_ALREADY_EXISTS) \
    M(83, DIRECTORY_DOESNT_EXIST) \
    M(84, DIRECTORY_ALREADY_EXISTS) \
    M(85, FORMAT_IS_NOT_SUITABLE_FOR_INPUT) \
    M(86, RECEIVED_ERROR_FROM_REMOTE_IO_SERVER) \
    M(87, CANNOT_SEEK_THROUGH_FILE) \
    M(88, CANNOT_TRUNCATE_FILE) \
    M(89, UNKNOWN_COMPRESSION_METHOD) \
    M(90, EMPTY_LIST_OF_COLUMNS_PASSED) \
    M(91, SIZES_OF_MARKS_FILES_ARE_INCONSISTENT) \
    M(92, EMPTY_DATA_PASSED) \
    M(93, UNKNOWN_AGGREGATED_DATA_VARIANT) \
    M(94, CANNOT_MERGE_DIFFERENT_AGGREGATED_DATA_VARIANTS) \
    M(95, CANNOT_READ_FROM_SOCKET) \
    M(96, CANNOT_WRITE_TO_SOCKET) \
    M(97, CANNOT_READ_ALL_DATA_FROM_CHUNKED_INPUT) \
    M(98, CANNOT_WRITE_TO_EMPTY_BLOCK_OUTPUT_STREAM) \
    M(99, UNKNOWN_PACKET_FROM_CLIENT) \
    M(100, UNKNOWN_PACKET_FROM_SERVER) \
    M(101, UNEXPECTED_PACKET_FROM_CLIENT) \
    M(102, UNEXPECTED_PACKET_FROM_SERVER) \
    M(103, RECEIVED_DATA_FOR_WRONG_QUERY_ID) \
    M(104, TOO_SMALL_BUFFER_SIZE) \
    M(105, CANNOT_READ_HISTORY) \
    M(106, CANNOT_APPEND_HISTORY) \
    M(107, FILE_DOESNT_EXIST) \
    M(108, NO_DATA_TO_INSERT) \
    M(109, CANNOT_BLOCK_SIGNAL) \
    M(110, CANNOT_UNBLOCK_SIGNAL) \
    M(111, CANNOT_MANIPULATE_SIGSET) \
    M(112, CANNOT_WAIT_FOR_SIGNAL) \
    M(113, THERE_IS_NO_SESSION) \
    M(114, CANNOT_CLOCK_GETTIME) \
    M(115, UNKNOWN_SETTING) \
    M(116, THERE_IS_NO_DEFAULT_VALUE) \
    M(117, INCORRECT_DATA) \
    M(119, ENGINE_REQUIRED) \
    M(120, CANNOT_INSERT_VALUE_OF_DIFFERENT_SIZE_INTO_TUPLE) \
    M(121, UNSUPPORTED_JOIN_KEYS) \
    M(122, INCOMPATIBLE_COLUMNS) \
    M(123, UNKNOWN_TYPE_OF_AST_NODE) \
    M(124, INCORRECT_ELEMENT_OF_SET) \
    M(125, INCORRECT_RESULT_OF_SCALAR_SUBQUERY) \
    M(126, CANNOT_GET_RETURN_TYPE) \
    M(127, ILLEGAL_INDEX) \
    M(128, TOO_LARGE_ARRAY_SIZE) \
    M(129, FUNCTION_IS_SPECIAL) \
    M(130, CANNOT_READ_ARRAY_FROM_TEXT) \
    M(131, TOO_LARGE_STRING_SIZE) \
    M(133, AGGREGATE_FUNCTION_DOESNT_ALLOW_PARAMETERS) \
    M(134, PARAMETERS_TO_AGGREGATE_FUNCTIONS_MUST_BE_LITERALS) \
    M(135, ZERO_ARRAY_OR_TUPLE_INDEX) \
    M(137, UNKNOWN_ELEMENT_IN_CONFIG) \
    M(138, EXCESSIVE_ELEMENT_IN_CONFIG) \
    M(139, NO_ELEMENTS_IN_CONFIG) \
    M(140, ALL_REQUESTED_COLUMNS_ARE_MISSING) \
    M(141, SAMPLING_NOT_SUPPORTED) \
    M(142, NOT_FOUND_NODE) \
    M(143, FOUND_MORE_THAN_ONE_NODE) \
    M(144, FIRST_DATE_IS_BIGGER_THAN_LAST_DATE) \
    M(145, UNKNOWN_OVERFLOW_MODE) \
    M(146, QUERY_SECTION_DOESNT_MAKE_SENSE) \
    M(147, NOT_FOUND_FUNCTION_ELEMENT_FOR_AGGREGATE) \
    M(148, NOT_FOUND_RELATION_ELEMENT_FOR_CONDITION) \
    M(149, NOT_FOUND_RHS_ELEMENT_FOR_CONDITION) \
    M(150, EMPTY_LIST_OF_ATTRIBUTES_PASSED) \
    M(151, INDEX_OF_COLUMN_IN_SORT_CLAUSE_IS_OUT_OF_RANGE) \
    M(152, UNKNOWN_DIRECTION_OF_SORTING) \
    M(153, ILLEGAL_DIVISION) \
    M(154, AGGREGATE_FUNCTION_NOT_APPLICABLE) \
    M(155, UNKNOWN_RELATION) \
    M(156, DICTIONARIES_WAS_NOT_LOADED) \
    M(157, ILLEGAL_OVERFLOW_MODE) \
    M(158, TOO_MANY_ROWS) \
    M(159, TIMEOUT_EXCEEDED) \
    M(160, TOO_SLOW) \
    M(161, TOO_MANY_COLUMNS) \
    M(162, TOO_DEEP_SUBQUERIES) \
    M(163, TOO_DEEP_PIPELINE) \
    M(164, READONLY) \
    M(165, TOO_MANY_TEMPORARY_COLUMNS) \
    M(166, TOO_MANY_TEMPORARY_NON_CONST_COLUMNS) \
    M(167, TOO_DEEP_AST) \
    M(168, TOO_BIG_AST) \
    M(169, BAD_TYPE_OF_FIELD) \
    M(170, BAD_GET) \
    M(172, CANNOT_CREATE_DIRECTORY) \
    M(173, CANNOT_ALLOCATE_MEMORY) \
    M(174, CYCLIC_ALIASES) \
    M(176, CHUNK_NOT_FOUND) \
    M(177, DUPLICATE_CHUNK_NAME) \
    M(178, MULTIPLE_ALIASES_FOR_EXPRESSION) \
    M(179, MULTIPLE_EXPRESSIONS_FOR_ALIAS) \
    M(180, THERE_IS_NO_PROFILE) \
    M(181, ILLEGAL_FINAL) \
    M(182, ILLEGAL_PREWHERE) \
    M(183, UNEXPECTED_EXPRESSION) \
    M(184, ILLEGAL_AGGREGATION) \
    M(185, UNSUPPORTED_MYISAM_BLOCK_TYPE) \
    M(186, UNSUPPORTED_COLLATION_LOCALE) \
    M(187, COLLATION_COMPARISON_FAILED) \
    M(188, UNKNOWN_ACTION) \
    M(189, TABLE_MUST_NOT_BE_CREATED_MANUALLY) \
    M(190, SIZES_OF_ARRAYS_DOESNT_MATCH) \
    M(191, SET_SIZE_LIMIT_EXCEEDED) \
    M(192, UNKNOWN_USER) \
    M(193, WRONG_PASSWORD) \
    M(194, REQUIRED_PASSWORD) \
    M(195, IP_ADDRESS_NOT_ALLOWED) \
    M(196, UNKNOWN_ADDRESS_PATTERN_TYPE) \
    M(197, SERVER_REVISION_IS_TOO_OLD) \
    M(198, DNS_ERROR) \
    M(199, UNKNOWN_QUOTA) \
    M(200, QUOTA_DOESNT_ALLOW_KEYS) \
    M(201, QUOTA_EXPIRED) \
    M(202, TOO_MANY_SIMULTANEOUS_QUERIES) \
    M(203, NO_FREE_CONNECTION) \
    M(204, CANNOT_FSYNC) \
    M(205, NESTED_TYPE_TOO_DEEP) \
    M(206, ALIAS_REQUIRED) \
    M(207, AMBIGUOUS_IDENTIFIER) \
    M(208, EMPTY_NESTED_TABLE) \
    M(209, SOCKET_TIMEOUT) \
    M(210, NETWORK_ERROR) \
    M(211, EMPTY_QUERY) \
    M(212, UNKNOWN_LOAD_BALANCING) \
    M(213, UNKNOWN_TOTALS_MODE) \
    M(214, CANNOT_STATVFS) \
    M(215, NOT_AN_AGGREGATE) \
    M(216, QUERY_WITH_SAME_ID_IS_ALREADY_RUNNING) \
    M(217, CLIENT_HAS_CONNECTED_TO_WRONG_PORT) \
    M(218, TABLE_IS_DROPPED) \
    M(219, DATABASE_NOT_EMPTY) \
    M(220, DUPLICATE_INTERSERVER_IO_ENDPOINT) \
    M(221, NO_SUCH_INTERSERVER_IO_ENDPOINT) \
    M(222, ADDING_REPLICA_TO_NON_EMPTY_TABLE) \
    M(223, UNEXPECTED_AST_STRUCTURE) \
    M(224, REPLICA_IS_ALREADY_ACTIVE) \
    M(225, NO_ZOOKEEPER) \
    M(226, NO_FILE_IN_DATA_PART) \
    M(227, UNEXPECTED_FILE_IN_DATA_PART) \
    M(228, BAD_SIZE_OF_FILE_IN_DATA_PART) \
    M(229, QUERY_IS_TOO_LARGE) \
    M(230, NOT_FOUND_EXPECTED_DATA_PART) \
    M(231, TOO_MANY_UNEXPECTED_DATA_PARTS) \
    M(232, NO_SUCH_DATA_PART) \
    M(233, BAD_DATA_PART_NAME) \
    M(234, NO_REPLICA_HAS_PART) \
    M(235, DUPLICATE_DATA_PART) \
    M(236, ABORTED) \
    M(237, NO_REPLICA_NAME_GIVEN) \
    M(238, FORMAT_VERSION_TOO_OLD) \
    M(239, CANNOT_MUNMAP) \
    M(240, CANNOT_MREMAP) \
    M(241, MEMORY_LIMIT_EXCEEDED) \
    M(242, TABLE_IS_READ_ONLY) \
    M(243, NOT_ENOUGH_SPACE) \
    M(244, UNEXPECTED_ZOOKEEPER_ERROR) \
    M(246, CORRUPTED_DATA) \
    M(247, INCORRECT_MARK) \
    M(248, INVALID_PARTITION_VALUE) \
    M(250, NOT_ENOUGH_BLOCK_NUMBERS) \
    M(251, NO_SUCH_REPLICA) \
    M(252, TOO_MANY_PARTS) \
    M(253, REPLICA_IS_ALREADY_EXIST) \
    M(254, NO_ACTIVE_REPLICAS) \
    M(255, TOO_MANY_RETRIES_TO_FETCH_PARTS) \
    M(256, PARTITION_ALREADY_EXISTS) \
    M(257, PARTITION_DOESNT_EXIST) \
    M(258, UNION_ALL_RESULT_STRUCTURES_MISMATCH) \
    M(260, CLIENT_OUTPUT_FORMAT_SPECIFIED) \
    M(261, UNKNOWN_BLOCK_INFO_FIELD) \
    M(262, BAD_COLLATION) \
    M(263, CANNOT_COMPILE_CODE) \
    M(264, INCOMPATIBLE_TYPE_OF_JOIN) \
    M(265, NO_AVAILABLE_REPLICA) \
    M(266, MISMATCH_REPLICAS_DATA_SOURCES) \
    M(267, STORAGE_DOESNT_SUPPORT_PARALLEL_REPLICAS) \
    M(268, CPUID_ERROR) \
    M(269, INFINITE_LOOP) \
    M(270, CANNOT_COMPRESS) \
    M(271, CANNOT_DECOMPRESS) \
    M(272, CANNOT_IO_SUBMIT) \
    M(273, CANNOT_IO_GETEVENTS) \
    M(274, AIO_READ_ERROR) \
    M(275, AIO_WRITE_ERROR) \
    M(277, INDEX_NOT_USED) \
    M(279, ALL_CONNECTION_TRIES_FAILED) \
    M(280, NO_AVAILABLE_DATA) \
    M(281, DICTIONARY_IS_EMPTY) \
    M(282, INCORRECT_INDEX) \
    M(283, UNKNOWN_DISTRIBUTED_PRODUCT_MODE) \
    M(284, WRONG_GLOBAL_SUBQUERY) \
    M(285, TOO_FEW_LIVE_REPLICAS) \
    M(286, UNSATISFIED_QUORUM_FOR_PREVIOUS_WRITE) \
    M(287, UNKNOWN_FORMAT_VERSION) \
    M(288, DISTRIBUTED_IN_JOIN_SUBQUERY_DENIED) \
    M(289, REPLICA_IS_NOT_IN_QUORUM) \
    M(290, LIMIT_EXCEEDED) \
    M(291, DATABASE_ACCESS_DENIED) \
    M(293, MONGODB_CANNOT_AUTHENTICATE) \
    M(294, INVALID_BLOCK_EXTRA_INFO) \
    M(295, RECEIVED_EMPTY_DATA) \
    M(296, NO_REMOTE_SHARD_FOUND) \
    M(297, SHARD_HAS_NO_CONNECTIONS) \
    M(298, CANNOT_PIPE) \
    M(299, CANNOT_FORK) \
    M(300, CANNOT_DLSYM) \
    M(301, CANNOT_CREATE_CHILD_PROCESS) \
    M(302, CHILD_WAS_NOT_EXITED_NORMALLY) \
    M(303, CANNOT_SELECT) \
    M(304, CANNOT_WAITPID) \
    M(305, TABLE_WAS_NOT_DROPPED) \
    M(306, TOO_DEEP_RECURSION) \
    M(307, TOO_MANY_BYTES) \
    M(308, UNEXPECTED_NODE_IN_ZOOKEEPER) \
    M(309, FUNCTION_CANNOT_HAVE_PARAMETERS) \
    M(317, INVALID_SHARD_WEIGHT) \
    M(318, INVALID_CONFIG_PARAMETER) \
    M(319, UNKNOWN_STATUS_OF_INSERT) \
    M(321, VALUE_IS_OUT_OF_RANGE_OF_DATA_TYPE) \
    M(335, BARRIER_TIMEOUT) \
    M(336, UNKNOWN_DATABASE_ENGINE) \
    M(337, DDL_GUARD_IS_ACTIVE) \
    M(341, UNFINISHED) \
    M(342, METADATA_MISMATCH) \
    M(344, SUPPORT_IS_DISABLED) \
    M(345, TABLE_DIFFERS_TOO_MUCH) \
    M(346, CANNOT_CONVERT_CHARSET) \
    M(347, CANNOT_LOAD_CONFIG) \
    M(349, CANNOT_INSERT_NULL_IN_ORDINARY_COLUMN) \
    M(350, INCOMPATIBLE_SOURCE_TABLES) \
    M(351, AMBIGUOUS_TABLE_NAME) \
    M(352, AMBIGUOUS_COLUMN_NAME) \
    M(353, INDEX_OF_POSITIONAL_ARGUMENT_IS_OUT_OF_RANGE) \
    M(354, ZLIB_INFLATE_FAILED) \
    M(355, ZLIB_DEFLATE_FAILED) \
    M(356, BAD_LAMBDA) \
    M(357, RESERVED_IDENTIFIER_NAME) \
    M(358, INTO_OUTFILE_NOT_ALLOWED) \
    M(359, TABLE_SIZE_EXCEEDS_MAX_DROP_SIZE_LIMIT) \
    M(360, CANNOT_CREATE_CHARSET_CONVERTER) \
    M(361, SEEK_POSITION_OUT_OF_BOUND) \
    M(362, CURRENT_WRITE_BUFFER_IS_EXHAUSTED) \
    M(363, CANNOT_CREATE_IO_BUFFER) \
    M(364, RECEIVED_ERROR_TOO_MANY_REQUESTS) \
    M(366, SIZES_OF_NESTED_COLUMNS_ARE_INCONSISTENT) \
    M(367, TOO_MANY_FETCHES) \
    M(369, ALL_REPLICAS_ARE_STALE) \
    M(370, DATA_TYPE_CANNOT_BE_USED_IN_TABLES) \
    M(371, INCONSISTENT_CLUSTER_DEFINITION) \
    M(372, SESSION_NOT_FOUND) \
    M(373, SESSION_IS_LOCKED) \
    M(374, INVALID_SESSION_TIMEOUT) \
    M(375, CANNOT_DLOPEN) \
    M(376, CANNOT_PARSE_UUID) \
    M(377, ILLEGAL_SYNTAX_FOR_DATA_TYPE) \
    M(378, DATA_TYPE_CANNOT_HAVE_ARGUMENTS) \
    M(379, UNKNOWN_STATUS_OF_DISTRIBUTED_DDL_TASK) \
    M(380, CANNOT_KILL) \
    M(381, HTTP_LENGTH_REQUIRED) \
    M(382, CANNOT_LOAD_CATBOOST_MODEL) \
    M(383, CANNOT_APPLY_CATBOOST_MODEL) \
    M(384, PART_IS_TEMPORARILY_LOCKED) \
    M(385, MULTIPLE_STREAMS_REQUIRED) \
    M(386, NO_COMMON_TYPE) \
    M(387, DICTIONARY_ALREADY_EXISTS) \
    M(388, CANNOT_ASSIGN_OPTIMIZE) \
    M(389, INSERT_WAS_DEDUPLICATED) \
    M(390, CANNOT_GET_CREATE_TABLE_QUERY) \
    M(391, EXTERNAL_LIBRARY_ERROR) \
    M(392, QUERY_IS_PROHIBITED) \
    M(393, THERE_IS_NO_QUERY) \
    M(394, QUERY_WAS_CANCELLED) \
    M(395, FUNCTION_THROW_IF_VALUE_IS_NON_ZERO) \
    M(396, TOO_MANY_ROWS_OR_BYTES) \
    M(397, QUERY_IS_NOT_SUPPORTED_IN_MATERIALIZED_VIEW) \
    M(398, UNKNOWN_MUTATION_COMMAND) \
    M(399, FORMAT_IS_NOT_SUITABLE_FOR_OUTPUT) \
    M(400, CANNOT_STAT) \
    M(401, FEATURE_IS_NOT_ENABLED_AT_BUILD_TIME) \
    M(402, CANNOT_IOSETUP) \
    M(403, INVALID_JOIN_ON_EXPRESSION) \
    M(404, BAD_ODBC_CONNECTION_STRING) \
    M(405, PARTITION_SIZE_EXCEEDS_MAX_DROP_SIZE_LIMIT) \
    M(406, TOP_AND_LIMIT_TOGETHER) \
    M(407, DECIMAL_OVERFLOW) \
    M(408, BAD_REQUEST_PARAMETER) \
    M(409, EXTERNAL_EXECUTABLE_NOT_FOUND) \
    M(410, EXTERNAL_SERVER_IS_NOT_RESPONDING) \
    M(411, PTHREAD_ERROR) \
    M(412, NETLINK_ERROR) \
    M(413, CANNOT_SET_SIGNAL_HANDLER) \
    M(415, ALL_REPLICAS_LOST) \
    M(416, REPLICA_STATUS_CHANGED) \
    M(417, EXPECTED_ALL_OR_ANY) \
    M(418, UNKNOWN_JOIN) \
    M(419, MULTIPLE_ASSIGNMENTS_TO_COLUMN) \
    M(420, CANNOT_UPDATE_COLUMN) \
    M(421, CANNOT_ADD_DIFFERENT_AGGREGATE_STATES) \
    M(422, UNSUPPORTED_URI_SCHEME) \
    M(423, CANNOT_GETTIMEOFDAY) \
    M(424, CANNOT_LINK) \
    M(425, SYSTEM_ERROR) \
    M(427, CANNOT_COMPILE_REGEXP) \
    M(428, UNKNOWN_LOG_LEVEL) \
    M(429, FAILED_TO_GETPWUID) \
    M(430, MISMATCHING_USERS_FOR_PROCESS_AND_DATA) \
    M(431, ILLEGAL_SYNTAX_FOR_CODEC_TYPE) \
    M(432, UNKNOWN_CODEC) \
    M(433, ILLEGAL_CODEC_PARAMETER) \
    M(434, CANNOT_PARSE_PROTOBUF_SCHEMA) \
    M(435, NO_COLUMN_SERIALIZED_TO_REQUIRED_PROTOBUF_FIELD) \
    M(436, PROTOBUF_BAD_CAST) \
    M(437, PROTOBUF_FIELD_NOT_REPEATED) \
    M(438, DATA_TYPE_CANNOT_BE_PROMOTED) \
    M(439, CANNOT_SCHEDULE_TASK) \
    M(440, INVALID_LIMIT_EXPRESSION) \
    M(441, CANNOT_PARSE_DOMAIN_VALUE_FROM_STRING) \
    M(442, BAD_DATABASE_FOR_TEMPORARY_TABLE) \
    M(443, NO_COLUMNS_SERIALIZED_TO_PROTOBUF_FIELDS) \
    M(444, UNKNOWN_PROTOBUF_FORMAT) \
    M(445, CANNOT_MPROTECT) \
    M(446, FUNCTION_NOT_ALLOWED) \
    M(447, HYPERSCAN_CANNOT_SCAN_TEXT) \
    M(448, BROTLI_READ_FAILED) \
    M(449, BROTLI_WRITE_FAILED) \
    M(450, BAD_TTL_EXPRESSION) \
    M(451, BAD_TTL_FILE) \
    M(452, SETTING_CONSTRAINT_VIOLATION) \
    M(453, MYSQL_CLIENT_INSUFFICIENT_CAPABILITIES) \
    M(454, OPENSSL_ERROR) \
    M(455, SUSPICIOUS_TYPE_FOR_LOW_CARDINALITY) \
    M(456, UNKNOWN_QUERY_PARAMETER) \
    M(457, BAD_QUERY_PARAMETER) \
    M(458, CANNOT_UNLINK) \
    M(459, CANNOT_SET_THREAD_PRIORITY) \
    M(460, CANNOT_CREATE_TIMER) \
    M(461, CANNOT_SET_TIMER_PERIOD) \
    M(462, CANNOT_DELETE_TIMER) \
    M(463, CANNOT_FCNTL) \
    M(464, CANNOT_PARSE_ELF) \
    M(465, CANNOT_PARSE_DWARF) \
    M(466, INSECURE_PATH) \
    M(467, CANNOT_PARSE_BOOL) \
    M(468, CANNOT_PTHREAD_ATTR) \
    M(469, VIOLATED_CONSTRAINT) \
    M(470, QUERY_IS_NOT_SUPPORTED_IN_LIVE_VIEW) \
    M(471, INVALID_SETTING_VALUE) \
    M(472, READONLY_SETTING) \
    M(473, DEADLOCK_AVOIDED) \
    M(474, INVALID_TEMPLATE_FORMAT) \
    M(475, INVALID_WITH_FILL_EXPRESSION) \
    M(476, WITH_TIES_WITHOUT_ORDER_BY) \
    M(477, INVALID_USAGE_OF_INPUT) \
    M(478, UNKNOWN_POLICY) \
    M(479, UNKNOWN_DISK) \
    M(480, UNKNOWN_PROTOCOL) \
    M(481, PATH_ACCESS_DENIED) \
    M(482, DICTIONARY_ACCESS_DENIED) \
    M(483, TOO_MANY_REDIRECTS) \
    M(484, INTERNAL_REDIS_ERROR) \
    M(485, SCALAR_ALREADY_EXISTS) \
    M(487, CANNOT_GET_CREATE_DICTIONARY_QUERY) \
    M(488, UNKNOWN_DICTIONARY) \
    M(489, INCORRECT_DICTIONARY_DEFINITION) \
    M(490, CANNOT_FORMAT_DATETIME) \
    M(491, UNACCEPTABLE_URL) \
    M(492, ACCESS_ENTITY_NOT_FOUND) \
    M(493, ACCESS_ENTITY_ALREADY_EXISTS) \
    M(494, ACCESS_ENTITY_FOUND_DUPLICATES) \
    M(495, ACCESS_STORAGE_READONLY) \
    M(496, QUOTA_REQUIRES_CLIENT_KEY) \
    M(497, ACCESS_DENIED) \
    M(498, LIMIT_BY_WITH_TIES_IS_NOT_SUPPORTED) \
    M(499, S3_ERROR) \
    M(501, CANNOT_CREATE_DATABASE) \
    M(502, CANNOT_SIGQUEUE) \
    M(503, AGGREGATE_FUNCTION_THROW) \
    M(504, FILE_ALREADY_EXISTS) \
    M(505, CANNOT_DELETE_DIRECTORY) \
    M(506, UNEXPECTED_ERROR_CODE) \
    M(507, UNABLE_TO_SKIP_UNUSED_SHARDS) \
    M(508, UNKNOWN_ACCESS_TYPE) \
    M(509, INVALID_GRANT) \
    M(510, CACHE_DICTIONARY_UPDATE_FAIL) \
    M(511, UNKNOWN_ROLE) \
    M(512, SET_NON_GRANTED_ROLE) \
    M(513, UNKNOWN_PART_TYPE) \
    M(514, ACCESS_STORAGE_FOR_INSERTION_NOT_FOUND) \
    M(515, INCORRECT_ACCESS_ENTITY_DEFINITION) \
    M(516, AUTHENTICATION_FAILED) \
    M(517, CANNOT_ASSIGN_ALTER) \
    M(518, CANNOT_COMMIT_OFFSET) \
    M(519, NO_REMOTE_SHARD_AVAILABLE) \
    M(520, CANNOT_DETACH_DICTIONARY_AS_TABLE) \
    M(521, ATOMIC_RENAME_FAIL) \
    M(523, UNKNOWN_ROW_POLICY) \
    M(524, ALTER_OF_COLUMN_IS_FORBIDDEN) \
    M(525, INCORRECT_DISK_INDEX) \
    M(526, UNKNOWN_VOLUME_TYPE) \
    M(527, NO_SUITABLE_FUNCTION_IMPLEMENTATION) \
    M(528, CASSANDRA_INTERNAL_ERROR) \
    M(529, NOT_A_LEADER) \
    M(530, CANNOT_CONNECT_RABBITMQ) \
    M(531, CANNOT_FSTAT) \
    M(532, LDAP_ERROR) \
    M(533, INCONSISTENT_RESERVATIONS) \
    M(534, NO_RESERVATIONS_PROVIDED) \
    M(535, UNKNOWN_RAID_TYPE) \
    M(536, CANNOT_RESTORE_FROM_FIELD_DUMP) \
    M(537, ILLEGAL_MYSQL_VARIABLE) \
    M(538, MYSQL_SYNTAX_ERROR) \
    M(539, CANNOT_BIND_RABBITMQ_EXCHANGE) \
    M(540, CANNOT_DECLARE_RABBITMQ_EXCHANGE) \
    M(541, CANNOT_CREATE_RABBITMQ_QUEUE_BINDING) \
    M(542, CANNOT_REMOVE_RABBITMQ_EXCHANGE) \
    M(543, UNKNOWN_MYSQL_DATATYPES_SUPPORT_LEVEL) \
    M(544, ROW_AND_ROWS_TOGETHER) \
    M(545, FIRST_AND_NEXT_TOGETHER) \
    M(546, NO_ROW_DELIMITER) \
    M(547, INVALID_RAID_TYPE) \
    M(548, UNKNOWN_VOLUME) \
    M(549, DATA_TYPE_CANNOT_BE_USED_IN_KEY) \
    M(550, CONDITIONAL_TREE_PARENT_NOT_FOUND) \
    M(551, ILLEGAL_PROJECTION_MANIPULATOR) \
    M(552, UNRECOGNIZED_ARGUMENTS) \
    M(553, LZMA_STREAM_ENCODER_FAILED) \
    M(554, LZMA_STREAM_DECODER_FAILED) \
    M(555, ROCKSDB_ERROR) \
    M(556, SYNC_MYSQL_USER_ACCESS_ERROR)\
    M(557, UNKNOWN_UNION) \
    M(558, EXPECTED_ALL_OR_DISTINCT) \
    M(559, INVALID_GRPC_QUERY_INFO) \
    M(560, ZSTD_ENCODER_FAILED) \
    M(561, ZSTD_DECODER_FAILED) \
    M(562, TLD_LIST_NOT_FOUND) \
    M(563, CANNOT_READ_MAP_FROM_TEXT) \
    M(564, INTERSERVER_SCHEME_DOESNT_MATCH) \
    M(565, TOO_MANY_PARTITIONS) \
    M(566, CANNOT_RMDIR) \
    M(567, DUPLICATED_PART_UUIDS) \
    M(568, RAFT_ERROR) \
    M(569, MULTIPLE_COLUMNS_SERIALIZED_TO_SAME_PROTOBUF_FIELD) \
    M(570, DATA_TYPE_INCOMPATIBLE_WITH_PROTOBUF_FIELD) \
    M(571, DATABASE_REPLICATION_FAILED) \
    M(572, TOO_MANY_QUERY_PLAN_OPTIMIZATIONS) \
    M(573, EPOLL_ERROR) \
    M(574, DISTRIBUTED_TOO_MANY_PENDING_BYTES) \
    M(575, UNKNOWN_SNAPSHOT) \
    M(576, KERBEROS_ERROR) \
    M(577, INVALID_SHARD_ID) \
    M(578, INVALID_FORMAT_INSERT_QUERY_WITH_DATA) \
    M(579, INCORRECT_PART_TYPE) \
    M(580, CANNOT_SET_ROUNDING_MODE) \
    M(581, TOO_LARGE_DISTRIBUTED_DEPTH) \
    M(582, NO_SUCH_PROJECTION_IN_TABLE) \
    M(583, ILLEGAL_PROJECTION) \
    M(584, PROJECTION_NOT_USED) \
<<<<<<< HEAD
    M(585, QUERY_IS_NOT_SUPPORTED_IN_WINDOW_VIEW) \
=======
    M(585, CANNOT_PARSE_YAML) \
>>>>>>> 6733fb42
    \
    M(998, POSTGRESQL_CONNECTION_FAILURE) \
    M(999, KEEPER_EXCEPTION) \
    M(1000, POCO_EXCEPTION) \
    M(1001, STD_EXCEPTION) \
    M(1002, UNKNOWN_EXCEPTION) \

/* See END */

namespace DB
{
namespace ErrorCodes
{
#define M(VALUE, NAME) extern const ErrorCode NAME = VALUE;
    APPLY_FOR_ERROR_CODES(M)
#undef M

    constexpr ErrorCode END = 3000;
    ErrorPairHolder values[END + 1]{};

    struct ErrorCodesNames
    {
        std::string_view names[END + 1];
        ErrorCodesNames()
        {
#define M(VALUE, NAME) names[VALUE] = std::string_view(#NAME);
            APPLY_FOR_ERROR_CODES(M)
#undef M
        }
    } error_codes_names;

    std::string_view getName(ErrorCode error_code)
    {
        if (error_code < 0 || error_code >= END)
            return std::string_view();
        return error_codes_names.names[error_code];
    }

    ErrorCode end() { return END + 1; }

    void increment(ErrorCode error_code, bool remote, const std::string & message, const FramePointers & trace)
    {
        if (error_code < 0 || error_code >= end())
        {
            /// For everything outside the range, use END.
            /// (end() is the pointer pass the end, while END is the last value that has an element in values array).
            error_code = end() - 1;
        }

        values[error_code].increment(remote, message, trace);
    }

    void ErrorPairHolder::increment(bool remote, const std::string & message, const FramePointers & trace)
    {
        const auto now = std::chrono::system_clock::now();

        std::lock_guard lock(mutex);

        auto & error = remote ? value.remote : value.local;

        ++error.count;
        error.message = message;
        error.trace = trace;
        error.error_time_ms = std::chrono::duration_cast<std::chrono::milliseconds>(now.time_since_epoch()).count();
    }
    ErrorPair ErrorPairHolder::get()
    {
        std::lock_guard lock(mutex);
        return value;
    }
}

}<|MERGE_RESOLUTION|>--- conflicted
+++ resolved
@@ -552,11 +552,8 @@
     M(582, NO_SUCH_PROJECTION_IN_TABLE) \
     M(583, ILLEGAL_PROJECTION) \
     M(584, PROJECTION_NOT_USED) \
-<<<<<<< HEAD
-    M(585, QUERY_IS_NOT_SUPPORTED_IN_WINDOW_VIEW) \
-=======
     M(585, CANNOT_PARSE_YAML) \
->>>>>>> 6733fb42
+    M(666, QUERY_IS_NOT_SUPPORTED_IN_WINDOW_VIEW) \
     \
     M(998, POSTGRESQL_CONNECTION_FAILURE) \
     M(999, KEEPER_EXCEPTION) \
