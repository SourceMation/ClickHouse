--- conflicted
+++ resolved
@@ -288,17 +288,13 @@
     M(HTTPConnectionsTotal, "Total count of all sessions: stored in the pool and actively used right now for http hosts") \
     \
     M(AddressesActive, "Total count of addresses which are used for creation connections with connection pools") \
-<<<<<<< HEAD
+    M(AddressesBanned, "Total count of addresses which are banned as faulty for creation connections with connection pools")   \
+    \
+    M(FilteringMarksWithPrimaryKey, "Number of threads currently doing filtering of mark ranges by the primary key") \
+    M(FilteringMarksWithSecondaryKeys, "Number of threads currently doing filtering of mark ranges by secondary keys") \
     \
     M(ConcurrencyControlAcquired, "Total number of acquired CPU slots") \
     M(ConcurrencyControlSoftLimit, "Value of soft limit on number of CPU slots") \
-    /**/
-=======
-    M(AddressesBanned, "Total count of addresses which are banned as faulty for creation connections with connection pools")   \
-    \
-    M(FilteringMarksWithPrimaryKey, "Number of threads currently doing filtering of mark ranges by the primary key") \
-    M(FilteringMarksWithSecondaryKeys, "Number of threads currently doing filtering of mark ranges by secondary keys") \
->>>>>>> 9b9f37a4
 
 #ifdef APPLY_FOR_EXTERNAL_METRICS
     #define APPLY_FOR_METRICS(M) APPLY_FOR_BUILTIN_METRICS(M) APPLY_FOR_EXTERNAL_METRICS(M)
