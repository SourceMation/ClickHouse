#include <unistd.h>
#include <sys/ioctl.h>
#if defined(OS_SUNOS)
#  include <sys/termios.h>
#endif
#include <Common/Exception.h>
#include <Common/TerminalSize.h>
#include <boost/program_options.hpp>


namespace DB::ErrorCodes
{
    extern const int SYSTEM_ERROR;
}

uint16_t getTerminalWidth(int in_fd, int err_fd)
{
    struct winsize terminal_size {};
    if (isatty(in_fd))
    {
<<<<<<< HEAD
        if (ioctl(in_fd, TIOCGWINSZ, &terminal_size))
            DB::throwFromErrno("Cannot obtain terminal window size (ioctl TIOCGWINSZ)", DB::ErrorCodes::SYSTEM_ERROR);
=======
        if (ioctl(STDIN_FILENO, TIOCGWINSZ, &terminal_size))
            throw DB::ErrnoException(DB::ErrorCodes::SYSTEM_ERROR, "Cannot obtain terminal window size (ioctl TIOCGWINSZ)");
>>>>>>> 1acc0ebe
    }
    else if (isatty(err_fd))
    {
<<<<<<< HEAD
        if (ioctl(err_fd, TIOCGWINSZ, &terminal_size))
            DB::throwFromErrno("Cannot obtain terminal window size (ioctl TIOCGWINSZ)", DB::ErrorCodes::SYSTEM_ERROR);
=======
        if (ioctl(STDERR_FILENO, TIOCGWINSZ, &terminal_size))
            throw DB::ErrnoException(DB::ErrorCodes::SYSTEM_ERROR, "Cannot obtain terminal window size (ioctl TIOCGWINSZ)");
>>>>>>> 1acc0ebe
    }
    /// Default - 0.
    return terminal_size.ws_col;
}

po::options_description createOptionsDescription(const std::string & caption, uint16_t terminal_width)
{
    unsigned line_length = po::options_description::m_default_line_length;
    unsigned min_description_length = line_length / 2;
    std::string longest_option_desc = "--http_native_compression_disable_checksumming_on_decompress";

    line_length = std::max(static_cast<uint16_t>(longest_option_desc.size()), terminal_width);
    min_description_length = std::min(min_description_length, line_length - 2);

    return po::options_description(caption, line_length, min_description_length);
}<|MERGE_RESOLUTION|>--- conflicted
+++ resolved
@@ -18,23 +18,13 @@
     struct winsize terminal_size {};
     if (isatty(in_fd))
     {
-<<<<<<< HEAD
         if (ioctl(in_fd, TIOCGWINSZ, &terminal_size))
-            DB::throwFromErrno("Cannot obtain terminal window size (ioctl TIOCGWINSZ)", DB::ErrorCodes::SYSTEM_ERROR);
-=======
-        if (ioctl(STDIN_FILENO, TIOCGWINSZ, &terminal_size))
             throw DB::ErrnoException(DB::ErrorCodes::SYSTEM_ERROR, "Cannot obtain terminal window size (ioctl TIOCGWINSZ)");
->>>>>>> 1acc0ebe
     }
     else if (isatty(err_fd))
     {
-<<<<<<< HEAD
         if (ioctl(err_fd, TIOCGWINSZ, &terminal_size))
-            DB::throwFromErrno("Cannot obtain terminal window size (ioctl TIOCGWINSZ)", DB::ErrorCodes::SYSTEM_ERROR);
-=======
-        if (ioctl(STDERR_FILENO, TIOCGWINSZ, &terminal_size))
             throw DB::ErrnoException(DB::ErrorCodes::SYSTEM_ERROR, "Cannot obtain terminal window size (ioctl TIOCGWINSZ)");
->>>>>>> 1acc0ebe
     }
     /// Default - 0.
     return terminal_size.ws_col;
