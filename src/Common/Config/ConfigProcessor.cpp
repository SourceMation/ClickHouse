#if !defined(ARCADIA_BUILD)
    #include <Common/config.h>
#endif
#include "ConfigProcessor.h"
#include "YAMLParser.h"

#include <sys/utsname.h>
#include <cerrno>
#include <cstdlib>
#include <cstring>
#include <algorithm>
#include <functional>
#include <filesystem>
#include <Poco/DOM/Text.h>
#include <Poco/DOM/Attr.h>
#include <Poco/DOM/Comment.h>
#include <Poco/Util/XMLConfiguration.h>
#include <Common/ZooKeeper/ZooKeeperNodeCache.h>
#include <Common/ZooKeeper/KeeperException.h>
#include <Common/StringUtils/StringUtils.h>
#include <Common/Exception.h>
#include <common/getResource.h>
#include <common/errnoToString.h>
#include <IO/WriteBufferFromString.h>
#include <IO/Operators.h>

#define PREPROCESSED_SUFFIX "-preprocessed"

namespace fs = std::filesystem;

using namespace Poco::XML;

namespace DB
{

namespace ErrorCodes
{
    extern const int FILE_DOESNT_EXIST;
}

/// For cutting preprocessed path to this base
static std::string main_config_path;

/// Extracts from a string the first encountered number consisting of at least two digits.
static std::string numberFromHost(const std::string & s)
{
    for (size_t i = 0; i < s.size(); ++i)
    {
        std::string res;
        size_t j = i;
        while (j < s.size() && isNumericASCII(s[j]))
            res += s[j++];
        if (res.size() >= 2)
        {
            while (res[0] == '0')
                res.erase(res.begin());
            return res;
        }
    }
    return "";
}

bool ConfigProcessor::isPreprocessedFile(const std::string & path)
{
    return endsWith(fs::path(path).stem(), PREPROCESSED_SUFFIX);
}


ConfigProcessor::ConfigProcessor(
    const std::string & path_,
    bool throw_on_bad_incl_,
    bool log_to_console,
    const Substitutions & substitutions_)
    : path(path_)
    , throw_on_bad_incl(throw_on_bad_incl_)
    , substitutions(substitutions_)
    /// We need larger name pool to allow to support vast amount of users in users.xml files for ClickHouse.
    /// Size is prime because Poco::XML::NamePool uses bad (inefficient, low quality)
    ///  hash function internally, and its size was prime by default.
    , name_pool(new Poco::XML::NamePool(65521))
    , dom_parser(name_pool)
{
    if (log_to_console && !Poco::Logger::has("ConfigProcessor"))
    {
        channel_ptr = new Poco::ConsoleChannel;
        log = &Poco::Logger::create("ConfigProcessor", channel_ptr.get(), Poco::Message::PRIO_TRACE);
    }
    else
    {
        log = &Poco::Logger::get("ConfigProcessor");
    }
}

ConfigProcessor::~ConfigProcessor()
{
    if (channel_ptr) /// This means we have created a new console logger in the constructor.
        Poco::Logger::destroy("ConfigProcessor");
}


/// Vector containing the name of the element and a sorted list of attribute names and values
/// (except "remove" and "replace" attributes).
/// Serves as a unique identifier of the element contents for comparison.
using ElementIdentifier = std::vector<std::string>;

using NamedNodeMapPtr = Poco::AutoPtr<Poco::XML::NamedNodeMap>;
/// NOTE getting rid of iterating over the result of Node.childNodes() call is a good idea
/// because accessing the i-th element of this list takes O(i) time.
using NodeListPtr = Poco::AutoPtr<Poco::XML::NodeList>;

static ElementIdentifier getElementIdentifier(Node * element)
{
    const NamedNodeMapPtr attrs = element->attributes();
    std::vector<std::pair<std::string, std::string>> attrs_kv;
    for (size_t i = 0, size = attrs->length(); i < size; ++i)
    {
        const Node * node = attrs->item(i);
        std::string name = node->nodeName();
        const auto * subst_name_pos = std::find(ConfigProcessor::SUBSTITUTION_ATTRS.begin(), ConfigProcessor::SUBSTITUTION_ATTRS.end(), name);
        if (name == "replace" || name == "remove" ||
            subst_name_pos != ConfigProcessor::SUBSTITUTION_ATTRS.end())
            continue;
        std::string value = node->nodeValue();
        attrs_kv.push_back(std::make_pair(name, value));
    }
    std::sort(attrs_kv.begin(), attrs_kv.end());

    ElementIdentifier res;
    res.push_back(element->nodeName());
    for (const auto & attr : attrs_kv)
    {
        res.push_back(attr.first);
        res.push_back(attr.second);
    }

    return res;
}

static Node * getRootNode(Document * document)
{
    const NodeListPtr children = document->childNodes();
    for (size_t i = 0, size = children->length(); i < size; ++i)
    {
        Node * child = children->item(i);
        /// Besides the root element there can be comment nodes on the top level.
        /// Skip them.
        if (child->nodeType() == Node::ELEMENT_NODE)
            return child;
    }

    throw Poco::Exception("No root node in document");
}

static bool allWhitespace(const std::string & s)
{
    return s.find_first_not_of(" \t\n\r") == std::string::npos;
}

void ConfigProcessor::mergeRecursive(XMLDocumentPtr config, Node * config_root, const Node * with_root)
{
    const NodeListPtr with_nodes = with_root->childNodes();
    using ElementsByIdentifier = std::multimap<ElementIdentifier, Node *>;
    ElementsByIdentifier config_element_by_id;
    for (Node * node = config_root->firstChild(); node;)
    {
        Node * next_node = node->nextSibling();
        /// Remove text from the original config node.
        if (node->nodeType() == Node::TEXT_NODE && !allWhitespace(node->getNodeValue()))
        {
            config_root->removeChild(node);
        }
        else if (node->nodeType() == Node::ELEMENT_NODE)
        {
            config_element_by_id.insert(ElementsByIdentifier::value_type(getElementIdentifier(node), node));
        }
        node = next_node;
    }

    for (size_t i = 0, size = with_nodes->length(); i < size; ++i)
    {
        Node * with_node = with_nodes->item(i);

        bool merged = false;
        bool remove = false;
        if (with_node->nodeType() == Node::ELEMENT_NODE)
        {
            Element & with_element = dynamic_cast<Element &>(*with_node);
            remove = with_element.hasAttribute("remove");
            bool replace = with_element.hasAttribute("replace");

            if (remove && replace)
                throw Poco::Exception("both remove and replace attributes set for element <" + with_node->nodeName() + ">");

            ElementsByIdentifier::iterator it = config_element_by_id.find(getElementIdentifier(with_node));

            if (it != config_element_by_id.end())
            {
                Node * config_node = it->second;
                config_element_by_id.erase(it);

                if (remove)
                {
                    config_root->removeChild(config_node);
                }
                else if (replace)
                {
                    with_element.removeAttribute("replace");
                    NodePtr new_node = config->importNode(with_node, true);
                    config_root->replaceChild(new_node, config_node);
                }
                else
                {
                    mergeRecursive(config, config_node, with_node);
                }
                merged = true;
            }
        }
        if (!merged && !remove)
        {
            NodePtr new_node = config->importNode(with_node, true);
            config_root->appendChild(new_node);
        }
    }
}

void ConfigProcessor::merge(XMLDocumentPtr config, XMLDocumentPtr with)
{
    Node * config_root = getRootNode(config.get());
    Node * with_root = getRootNode(with.get());

    if (config_root->nodeName() != with_root->nodeName())
        throw Poco::Exception("Root element doesn't have the corresponding root element as the config file. It must be <" + config_root->nodeName() + ">");

    mergeRecursive(config, config_root, with_root);
}

static std::string layerFromHost()
{
    struct utsname buf;
    if (uname(&buf))
        throw Poco::Exception(std::string("uname failed: ") + errnoToString(errno));

    std::string layer = numberFromHost(buf.nodename);
    if (layer.empty())
        throw Poco::Exception(std::string("no layer in host name: ") + buf.nodename);

    return layer;
}

void ConfigProcessor::doIncludesRecursive(
        XMLDocumentPtr config,
        XMLDocumentPtr include_from,
        Node * node,
        zkutil::ZooKeeperNodeCache * zk_node_cache,
        const zkutil::EventPtr & zk_changed_event,
        std::unordered_set<std::string> & contributing_zk_paths)
{
    if (node->nodeType() == Node::TEXT_NODE)
    {
        for (auto & substitution : substitutions)
        {
            std::string value = node->nodeValue();

            bool replace_occured = false;
            size_t pos;
            while ((pos = value.find(substitution.first)) != std::string::npos)
            {
                value.replace(pos, substitution.first.length(), substitution.second);
                replace_occured = true;
            }

            if (replace_occured)
                node->setNodeValue(value);
        }
    }

    if (node->nodeType() != Node::ELEMENT_NODE)
        return;

    /// Substitute <layer> for the number extracted from the hostname only if there is an
    /// empty <layer> tag without attributes in the original file.
    if (node->nodeName() == "layer"
        && !node->hasAttributes()
        && !node->hasChildNodes()
        && node->nodeValue().empty())
    {
        NodePtr new_node = config->createTextNode(layerFromHost());
        node->appendChild(new_node);
        return;
    }

    std::map<std::string, const Node *> attr_nodes;
    NamedNodeMapPtr attributes = node->attributes();
    size_t substs_count = 0;
    for (const auto & attr_name : SUBSTITUTION_ATTRS)
    {
        const auto * subst = attributes->getNamedItem(attr_name);
        attr_nodes[attr_name] = subst;
        substs_count += static_cast<size_t>(subst == nullptr);
    }

    if (substs_count < SUBSTITUTION_ATTRS.size() - 1) /// only one substitution is allowed
        throw Poco::Exception("several substitutions attributes set for element <" + node->nodeName() + ">");

    /// Replace the original contents, not add to it.
    bool replace = attributes->getNamedItem("replace");

    bool included_something = false;

    auto process_include = [&](const Node * include_attr, const std::function<const Node * (const std::string &)> & get_node, const char * error_msg)
    {
        const std::string & name = include_attr->getNodeValue();
        const Node * node_to_include = get_node(name);
        if (!node_to_include)
        {
            if (attributes->getNamedItem("optional"))
                node->parentNode()->removeChild(node);
            else if (throw_on_bad_incl)
                throw Poco::Exception(error_msg + name);
            else
                LOG_WARNING(log, "{}{}", error_msg, name);
        }
        else
        {
            Element & element = dynamic_cast<Element &>(*node);

            for (const auto & attr_name : SUBSTITUTION_ATTRS)
                element.removeAttribute(attr_name);

            if (replace)
            {
                while (Node * child = node->firstChild())
                    node->removeChild(child);

                element.removeAttribute("replace");
            }

            const NodeListPtr children = node_to_include->childNodes();
            for (size_t i = 0, size = children->length(); i < size; ++i)
            {
                NodePtr new_node = config->importNode(children->item(i), true);
                node->appendChild(new_node);
            }

            const NamedNodeMapPtr from_attrs = node_to_include->attributes();
            for (size_t i = 0, size = from_attrs->length(); i < size; ++i)
            {
                element.setAttributeNode(dynamic_cast<Attr *>(config->importNode(from_attrs->item(i), true)));
            }

            included_something = true;
        }
    };

    if (attr_nodes["incl"]) // we have include subst
    {
        auto get_incl_node = [&](const std::string & name)
        {
            return include_from ? include_from->getNodeByPath("yandex/" + name) : nullptr;
        };

        process_include(attr_nodes["incl"], get_incl_node, "Include not found: ");
    }

    if (attr_nodes["from_zk"]) /// we have zookeeper subst
    {
        contributing_zk_paths.insert(attr_nodes["from_zk"]->getNodeValue());

        if (zk_node_cache)
        {
            XMLDocumentPtr zk_document;
            auto get_zk_node = [&](const std::string & name) -> const Node *
            {
                zkutil::ZooKeeperNodeCache::ZNode znode = zk_node_cache->get(name, zk_changed_event);
                if (!znode.exists)
                    return nullptr;

                /// Enclose contents into a fake <from_zk> tag to allow pure text substitutions.
                zk_document = dom_parser.parseString("<from_zk>" + znode.contents + "</from_zk>");
                return getRootNode(zk_document.get());
            };

            process_include(attr_nodes["from_zk"], get_zk_node, "Could not get ZooKeeper node: ");
        }
    }

    if (attr_nodes["from_env"]) /// we have env subst
    {
        XMLDocumentPtr env_document;
        auto get_env_node = [&](const std::string & name) -> const Node *
        {
            const char * env_val = std::getenv(name.c_str());
            if (env_val == nullptr)
                return nullptr;

            env_document = dom_parser.parseString("<from_env>" + std::string{env_val} + "</from_env>");

            return getRootNode(env_document.get());
        };

        process_include(attr_nodes["from_env"], get_env_node, "Env variable is not set: ");
    }

    if (included_something)
        doIncludesRecursive(config, include_from, node, zk_node_cache, zk_changed_event, contributing_zk_paths);
    else
    {
        NodeListPtr children = node->childNodes();
        Node * child = nullptr;
        for (size_t i = 0; (child = children->item(i)); ++i)
            doIncludesRecursive(config, include_from, child, zk_node_cache, zk_changed_event, contributing_zk_paths);
    }
}

ConfigProcessor::Files ConfigProcessor::getConfigMergeFiles(const std::string & config_path)
{
    Files files;

    fs::path merge_dir_path(config_path);
    std::set<std::string> merge_dirs;

    /// Add path_to_config/config_name.d dir
    merge_dir_path.replace_extension("d");
    merge_dirs.insert(merge_dir_path);
    /// Add path_to_config/conf.d dir
    merge_dir_path.replace_filename("conf.d");
    merge_dirs.insert(merge_dir_path);

    for (const std::string & merge_dir_name : merge_dirs)
    {
        if (!fs::exists(merge_dir_name) || !fs::is_directory(merge_dir_name))
            continue;

        for (fs::directory_iterator it(merge_dir_name); it != fs::directory_iterator(); ++it)
        {
            fs::path path(it->path());
            std::string extension = path.extension();
            std::string base_name = path.stem();

            // Skip non-config and temporary files
<<<<<<< HEAD
            if (fs::is_regular_file(path) && (extension == ".xml" || extension == ".conf") && !startsWith(base_name, "."))
                files.push_back(it->path());
=======
            if (file.isFile() && (extension == "xml" || extension == "conf" || extension == "yaml" || extension == "yml") && !startsWith(base_name, "."))
            {
               files.push_back(file.path());
            }
>>>>>>> 13398ad2
        }
    }

    std::sort(files.begin(), files.end());

    return files;
}

XMLDocumentPtr ConfigProcessor::processConfig(
    bool * has_zk_includes,
    zkutil::ZooKeeperNodeCache * zk_node_cache,
    const zkutil::EventPtr & zk_changed_event)
{
    LOG_DEBUG(log, "Processing configuration file '{}'.", path);

    XMLDocumentPtr config;

    if (fs::exists(path))
    {
        fs::path p(path);
        if (p.extension() == ".xml")
        {
            config = dom_parser.parse(path);
        }
        else if (p.extension() == ".yaml" || p.extension() == ".yml")
        {
            config = YAMLParser::parse(path);
        }
    }
    else
    {
        /// These embedded files added during build with some cmake magic.
        /// Look at the end of programs/sever/CMakeLists.txt.
        std::string embedded_name;
        if (path == "config.xml")
            embedded_name = "embedded.xml";

        if (path == "keeper_config.xml")
            embedded_name = "keeper_embedded.xml";

        /// When we can use config embedded in binary.
        if (!embedded_name.empty())
        {
            auto resource = getResource(embedded_name);
            if (resource.empty())
                throw Exception(ErrorCodes::FILE_DOESNT_EXIST, "Configuration file {} doesn't exist and there is no embedded config", path);
            LOG_DEBUG(log, "There is no file '{}', will use embedded config.", path);
            config = dom_parser.parseMemory(resource.data(), resource.size());
        }
        else
            throw Exception(ErrorCodes::FILE_DOESNT_EXIST, "Configuration file {} doesn't exist", path);
    }

    std::vector<std::string> contributing_files;
    contributing_files.push_back(path);

    for (auto & merge_file : getConfigMergeFiles(path))
    {
        try
        {
            LOG_DEBUG(log, "Merging configuration file '{}'.", merge_file);

            XMLDocumentPtr with;

            fs::path p(merge_file);
            if (p.extension() == ".yaml" || p.extension() == ".yml")
            {
                with = YAMLParser::parse(merge_file);
            }
            else
            {
                with = dom_parser.parse(merge_file);
            }

            merge(config, with);

            contributing_files.push_back(merge_file);
        }
        catch (Exception & e)
        {
            e.addMessage("while merging config '" + path + "' with '" + merge_file + "'");
            throw;
        }
        catch (Poco::Exception & e)
        {
            throw Poco::Exception("Failed to merge config with '" + merge_file + "': " + e.displayText());
        }
    }

    std::unordered_set<std::string> contributing_zk_paths;
    try
    {
        Node * node = config->getNodeByPath("yandex/include_from");
        XMLDocumentPtr include_from;
        std::string include_from_path;
        if (node)
        {
            /// if we include_from env or zk.
            doIncludesRecursive(config, nullptr, node, zk_node_cache, zk_changed_event, contributing_zk_paths);
            include_from_path = node->innerText();
        }
        else
        {
            std::string default_path = "/etc/metrika.xml";
            if (fs::exists(default_path))
                include_from_path = default_path;
        }
        if (!include_from_path.empty())
        {
            LOG_DEBUG(log, "Including configuration file '{}'.", include_from_path);

            contributing_files.push_back(include_from_path);
            include_from = dom_parser.parse(include_from_path);
        }

        doIncludesRecursive(config, include_from, getRootNode(config.get()), zk_node_cache, zk_changed_event, contributing_zk_paths);
    }
    catch (Exception & e)
    {
        e.addMessage("while preprocessing config '" + path + "'");
        throw;
    }
    catch (Poco::Exception & e)
    {
        throw Poco::Exception("Failed to preprocess config '" + path + "': " + e.displayText(), e);
    }

    if (has_zk_includes)
        *has_zk_includes = !contributing_zk_paths.empty();

    WriteBufferFromOwnString comment;
    comment <<     " This file was generated automatically.\n";
    comment << "     Do not edit it: it is likely to be discarded and generated again before it's read next time.\n";
    comment << "     Files used to generate this file:";
    for (const std::string & contributing_file : contributing_files)
    {
        comment << "\n       " << contributing_file;
    }
    if (zk_node_cache && !contributing_zk_paths.empty())
    {
        comment << "\n     ZooKeeper nodes used to generate this file:";
        for (const std::string & contributing_zk_path : contributing_zk_paths)
            comment << "\n       " << contributing_zk_path;
    }

    comment << "      ";
    NodePtr new_node = config->createTextNode("\n\n");
    config->insertBefore(new_node, config->firstChild());
    new_node = config->createComment(comment.str());
    config->insertBefore(new_node, config->firstChild());

    return config;
}

ConfigProcessor::LoadedConfig ConfigProcessor::loadConfig(bool allow_zk_includes)
{
    bool has_zk_includes;
    XMLDocumentPtr config_xml = processConfig(&has_zk_includes);

    if (has_zk_includes && !allow_zk_includes)
        throw Poco::Exception("Error while loading config '" + path + "': from_zk includes are not allowed!");

    ConfigurationPtr configuration(new Poco::Util::XMLConfiguration(config_xml));

    return LoadedConfig{configuration, has_zk_includes, /* loaded_from_preprocessed = */ false, config_xml, path};
}

ConfigProcessor::LoadedConfig ConfigProcessor::loadConfigWithZooKeeperIncludes(
        zkutil::ZooKeeperNodeCache & zk_node_cache,
        const zkutil::EventPtr & zk_changed_event,
        bool fallback_to_preprocessed)
{
    XMLDocumentPtr config_xml;
    bool has_zk_includes;
    bool processed_successfully = false;
    try
    {
        config_xml = processConfig(&has_zk_includes, &zk_node_cache, zk_changed_event);
        processed_successfully = true;
    }
    catch (const Poco::Exception & ex)
    {
        if (!fallback_to_preprocessed)
            throw;

        const auto * zk_exception = dynamic_cast<const Coordination::Exception *>(ex.nested());
        if (!zk_exception)
            throw;

        LOG_WARNING(log, "Error while processing from_zk config includes: {}. Config will be loaded from preprocessed file: {}", zk_exception->message(), preprocessed_path);

        config_xml = dom_parser.parse(preprocessed_path);
    }

    ConfigurationPtr configuration(new Poco::Util::XMLConfiguration(config_xml));

    return LoadedConfig{configuration, has_zk_includes, !processed_successfully, config_xml, path};
}

void ConfigProcessor::savePreprocessedConfig(const LoadedConfig & loaded_config, std::string preprocessed_dir)
{
    try
    {
        if (preprocessed_path.empty())
        {
            fs::path preprocessed_configs_path("preprocessed_configs/");
            auto new_path = loaded_config.config_path;
            if (new_path.substr(0, main_config_path.size()) == main_config_path)
                new_path.replace(0, main_config_path.size(), "");
            std::replace(new_path.begin(), new_path.end(), '/', '_');

            if (preprocessed_dir.empty())
            {
                if (!loaded_config.configuration->has("path"))
                {
                    // Will use current directory
                    fs::path parent_path = fs::path(loaded_config.config_path).parent_path();
                    preprocessed_dir = parent_path.string();
                    fs::path fs_new_path(new_path);
                    fs_new_path.replace_filename(fs_new_path.stem().string() + PREPROCESSED_SUFFIX + fs_new_path.extension().string());
                    new_path = fs_new_path.string();
                }
                else
                {
                    fs::path loaded_config_path(loaded_config.configuration->getString("path"));
                    preprocessed_dir = loaded_config_path / preprocessed_configs_path;
                }
            }
            else
            {
                fs::path preprocessed_dir_path(preprocessed_dir);
                preprocessed_dir = (preprocessed_dir_path / preprocessed_configs_path).string();
            }

            preprocessed_path = (fs::path(preprocessed_dir) / fs::path(new_path)).string();
            auto preprocessed_path_parent = fs::path(preprocessed_path).parent_path();
            if (!preprocessed_path_parent.empty())
                fs::create_directories(preprocessed_path_parent);
        }
        DOMWriter().writeNode(preprocessed_path, loaded_config.preprocessed_xml);
        LOG_DEBUG(log, "Saved preprocessed configuration to '{}'.", preprocessed_path);
    }
    catch (Poco::Exception & e)
    {
        LOG_WARNING(log, "Couldn't save preprocessed config to {}: {}", preprocessed_path, e.displayText());
    }
}

void ConfigProcessor::setConfigPath(const std::string & config_path)
{
    main_config_path = config_path;
}

}<|MERGE_RESOLUTION|>--- conflicted
+++ resolved
@@ -438,15 +438,10 @@
             std::string base_name = path.stem();
 
             // Skip non-config and temporary files
-<<<<<<< HEAD
-            if (fs::is_regular_file(path) && (extension == ".xml" || extension == ".conf") && !startsWith(base_name, "."))
+            if (fs::is_regular_file(path)
+                    && (extension == ".xml" || extension == ".conf" || extension == ".yaml" || extension == ".yml")
+                    && !startsWith(base_name, "."))
                 files.push_back(it->path());
-=======
-            if (file.isFile() && (extension == "xml" || extension == "conf" || extension == "yaml" || extension == "yml") && !startsWith(base_name, "."))
-            {
-               files.push_back(file.path());
-            }
->>>>>>> 13398ad2
         }
     }
 
