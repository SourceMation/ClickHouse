--- conflicted
+++ resolved
@@ -558,12 +558,6 @@
         clickhouse_common_zookeeper
         string_utils)
 
-<<<<<<< HEAD
-    # For __udivmodti4 referenced in Core/tests/gtest_DecimalFunctions.cpp
-    if (OS_DARWIN AND COMPILER_GCC)
-        target_link_libraries(unit_tests_dbms PRIVATE gcc)
-    endif ()
-
     if(USE_SIMDJSON)
         target_link_libraries(unit_tests_dbms PRIVATE simdjson)
     endif()
@@ -572,7 +566,5 @@
         target_include_directories(unit_tests_dbms SYSTEM PRIVATE ${RAPIDJSON_INCLUDE_DIR})
     endif()
 
-=======
->>>>>>> 54f51444
     add_check(unit_tests_dbms)
 endif ()