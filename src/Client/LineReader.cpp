#include <Client/LineReader.h>

#include <iostream>
#include <string_view>
#include <algorithm>

#include <cassert>
#include <cstring>
#include <unistd.h>
#include <poll.h>
#include <sys/time.h>
#include <sys/types.h>


#pragma clang diagnostic ignored "-Wreserved-identifier"

namespace
{

/// Trim ending whitespace inplace
void trim(String & s)
{
    s.erase(std::find_if(s.rbegin(), s.rend(), [](int ch) { return !std::isspace(ch); }).base(), s.end());
}

<<<<<<< HEAD
=======
/// Check if multi-line query is inserted from the paste buffer.
/// Allows delaying the start of query execution until the entirety of query is inserted.
bool hasInputData()
{
    pollfd fd{STDIN_FILENO, POLLIN, 0};
    return poll(&fd, 1, 0) == 1;
}
>>>>>>> 1acc0ebe

struct NoCaseCompare
{
    bool operator()(const std::string & str1, const std::string & str2)
    {
        return std::lexicographical_compare(begin(str1), end(str1), begin(str2), end(str2), [](const char c1, const char c2)
        {
            return std::tolower(c1) < std::tolower(c2);
        });
    }
};

using Words = std::vector<std::string>;
template <class Compare>
void addNewWords(Words & to, const Words & from, Compare comp)
{
    size_t old_size = to.size();
    size_t new_size = old_size + from.size();

    to.reserve(new_size);
    to.insert(to.end(), from.begin(), from.end());
    auto middle = to.begin() + old_size;
    std::inplace_merge(to.begin(), middle, to.end(), comp);

    auto last_unique = std::unique(to.begin(), to.end());
    to.erase(last_unique, to.end());
}

}

namespace DB
{

/// Check if multi-line query is inserted from the paste buffer.
/// Allows delaying the start of query execution until the entirety of query is inserted.
bool LineReader::hasInputData() const
{
    timeval timeout = {0, 0};
    fd_set fds{};
    FD_ZERO(&fds);
    FD_SET(in_fd, &fds);
    return select(1, &fds, nullptr, nullptr, &timeout) == 1;
}

replxx::Replxx::completions_t LineReader::Suggest::getCompletions(const String & prefix, size_t prefix_length, const char * word_break_characters)
{
    std::string_view last_word;

    auto last_word_pos = prefix.find_last_of(word_break_characters);
    if (std::string::npos == last_word_pos)
        last_word = prefix;
    else
        last_word = std::string_view{prefix}.substr(last_word_pos + 1, std::string::npos);
    /// last_word can be empty.

    std::pair<Words::const_iterator, Words::const_iterator> range;

    std::lock_guard lock(mutex);

    Words to_search;
    bool no_case = false;
    /// Only perform case sensitive completion when the prefix string contains any uppercase characters
    if (std::none_of(prefix.begin(), prefix.end(), [](char32_t x) { return iswupper(static_cast<wint_t>(x)); }))
    {
        to_search = words_no_case;
        no_case = true;
    }
    else
        to_search = words;

    if (custom_completions_callback)
    {
        auto new_words = custom_completions_callback(prefix, prefix_length);
        assert(std::is_sorted(new_words.begin(), new_words.end()));
        addNewWords(to_search, new_words, std::less<std::string>{});
    }

    if (no_case)
        range = std::equal_range(
            to_search.begin(), to_search.end(), last_word, [prefix_length](std::string_view s, std::string_view prefix_searched)
            {
                return strncasecmp(s.data(), prefix_searched.data(), prefix_length) < 0;
            });
    else
        range = std::equal_range(
            to_search.begin(), to_search.end(), last_word, [prefix_length](std::string_view s, std::string_view prefix_searched)
            {
                return strncmp(s.data(), prefix_searched.data(), prefix_length) < 0;
            });

    return replxx::Replxx::completions_t(range.first, range.second);
}

void LineReader::Suggest::addWords(Words && new_words) // NOLINT(cppcoreguidelines-rvalue-reference-param-not-moved)
{
    Words new_words_no_case = new_words;
    if (!new_words.empty())
    {
        std::sort(new_words.begin(), new_words.end());
        std::sort(new_words_no_case.begin(), new_words_no_case.end(), NoCaseCompare{});
    }

    {
        std::lock_guard lock(mutex);
        addNewWords(words, new_words, std::less<std::string>{});
        addNewWords(words_no_case, new_words_no_case, NoCaseCompare{});

        assert(std::is_sorted(words.begin(), words.end()));
        assert(std::is_sorted(words_no_case.begin(), words_no_case.end(), NoCaseCompare{}));
    }
}

LineReader::LineReader(
    const String & history_file_path_, bool multiline_, Patterns extenders_, Patterns delimiters_,
    std::istream & input_stream_, std::ostream & output_stream_, int in_fd_
)
    : history_file_path(history_file_path_)
    , multiline(multiline_)
    , extenders(std::move(extenders_))
    , delimiters(std::move(delimiters_))
    , input_stream(input_stream_)
    , output_stream(output_stream_)
    , in_fd(in_fd_)
{
    /// FIXME: check extender != delimiter
}

String LineReader::readLine(const String & first_prompt, const String & second_prompt)
{
    String line;
    bool need_next_line = false;

    while (auto status = readOneLine(need_next_line ? second_prompt : first_prompt))
    {
        if (status == RESET_LINE)
        {
            line.clear();
            need_next_line = false;
            continue;
        }

        if (input.empty())
        {
            if (!line.empty() && !multiline && !hasInputData())
                break;
            else
                continue;
        }

        const char * has_extender = nullptr;
        for (const auto * extender : extenders)
        {
            if (input.ends_with(extender))
            {
                has_extender = extender;
                break;
            }
        }

        const char * has_delimiter = nullptr;
        for (const auto * delimiter : delimiters)
        {
            if (input.ends_with(delimiter))
            {
                has_delimiter = delimiter;
                break;
            }
        }

        need_next_line = has_extender || (multiline && !has_delimiter) || hasInputData();

        if (has_extender)
        {
            input.resize(input.size() - strlen(has_extender));
            trim(input);
            if (input.empty())
                continue;
        }

        line += (line.empty() ? "" : "\n") + input;

        if (!need_next_line)
            break;
    }

    if (!line.empty() && line != prev_line)
    {
        addToHistory(line);
        prev_line = line;
    }

    return line;
}

LineReader::InputStatus LineReader::readOneLine(const String & prompt)
{
    input.clear();

    {
        output_stream << prompt;
        std::getline(input_stream, input);
        if (!input_stream.good())
            return ABORT;
    }

    trim(input);
    return INPUT_LINE;
}

}<|MERGE_RESOLUTION|>--- conflicted
+++ resolved
@@ -23,8 +23,7 @@
     s.erase(std::find_if(s.rbegin(), s.rend(), [](int ch) { return !std::isspace(ch); }).base(), s.end());
 }
 
-<<<<<<< HEAD
-=======
+
 /// Check if multi-line query is inserted from the paste buffer.
 /// Allows delaying the start of query execution until the entirety of query is inserted.
 bool hasInputData()
@@ -32,7 +31,6 @@
     pollfd fd{STDIN_FILENO, POLLIN, 0};
     return poll(&fd, 1, 0) == 1;
 }
->>>>>>> 1acc0ebe
 
 struct NoCaseCompare
 {
