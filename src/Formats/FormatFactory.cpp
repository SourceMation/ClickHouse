--- conflicted
+++ resolved
@@ -395,11 +395,8 @@
     registerOutputFormatProcessorNull(*this);
     registerOutputFormatProcessorMySQLWire(*this);
     registerOutputFormatProcessorMarkdown(*this);
-<<<<<<< HEAD
     registerOutputFormatProcessorORC(*this);
-=======
     registerOutputFormatProcessorPostgreSQLWire(*this);
->>>>>>> ca552d63
 }
 
 FormatFactory & FormatFactory::instance()
