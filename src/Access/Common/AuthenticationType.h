--- conflicted
+++ resolved
@@ -34,11 +34,6 @@
     /// Password is encrypted in bcrypt hash.
     BCRYPT_PASSWORD,
 
-<<<<<<< HEAD
-    // Authentication using ssh keys
-    SSH_KEY,
-
-=======
     /// Server sends a random string named `challenge` which client needs to encrypt with private key.
     /// The check is performed on server side by decrypting the data and comparing with the original string.
     SSH_KEY,
@@ -46,7 +41,6 @@
     /// Authentication through HTTP protocol
     HTTP,
 
->>>>>>> 1acc0ebe
     MAX,
 };
 
