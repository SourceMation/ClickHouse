#include <Access/AccessControl.h>
#include <Access/AuthenticationData.h>
#include <Common/Exception.h>
#include <Interpreters/Context.h>
#include <Interpreters/evaluateConstantExpression.h>
#include <Parsers/ASTExpressionList.h>
#include <Parsers/ASTLiteral.h>
#include <Parsers/Access/ASTPublicSSHKey.h>
#include <Storages/checkAndGetLiteralArgument.h>

#include <Common/OpenSSLHelpers.h>
#include <Poco/SHA1Engine.h>
#include <base/types.h>
#include <base/hex.h>
#include <boost/algorithm/hex.hpp>
#include <boost/algorithm/string/case_conv.hpp>

#include "config.h"

#if USE_SSL
#     include <openssl/crypto.h>
#     include <openssl/rand.h>
#     include <openssl/err.h>
#endif

#if USE_BCRYPT
#     include <bcrypt.h>
#endif

namespace DB
{
namespace ErrorCodes
{
    extern const int AUTHENTICATION_FAILED;
    extern const int SUPPORT_IS_DISABLED;
    extern const int BAD_ARGUMENTS;
    extern const int LOGICAL_ERROR;
    extern const int NOT_IMPLEMENTED;
    extern const int OPENSSL_ERROR;
}

AuthenticationData::Digest AuthenticationData::Util::encodeSHA256(std::string_view text [[maybe_unused]])
{
#if USE_SSL
    Digest hash;
    hash.resize(32);
    ::DB::encodeSHA256(text, hash.data());
    return hash;
#else
    throw Exception(ErrorCodes::SUPPORT_IS_DISABLED, "SHA256 passwords support is disabled, because ClickHouse was built without SSL library");
#endif
}


AuthenticationData::Digest AuthenticationData::Util::encodeSHA1(std::string_view text)
{
    Poco::SHA1Engine engine;
    engine.update(text.data(), text.size());
    return engine.digest();
}

AuthenticationData::Digest AuthenticationData::Util::encodeBcrypt(std::string_view text [[maybe_unused]], int workfactor [[maybe_unused]])
{
#if USE_BCRYPT
    if (text.size() > 72)
        throw Exception(
            ErrorCodes::BAD_ARGUMENTS,
            "bcrypt does not support passwords with a length of more than 72 bytes");

    char salt[BCRYPT_HASHSIZE];
    Digest hash;
    hash.resize(64);

    int ret = bcrypt_gensalt(workfactor, salt);
    if (ret != 0)
        throw Exception(ErrorCodes::LOGICAL_ERROR, "BCrypt library failed: bcrypt_gensalt returned {}", ret);

    ret = bcrypt_hashpw(text.data(), salt, reinterpret_cast<char *>(hash.data()));
    if (ret != 0)
        throw Exception(ErrorCodes::LOGICAL_ERROR, "BCrypt library failed: bcrypt_hashpw returned {}", ret);

    return hash;
#else
    throw Exception(
        ErrorCodes::SUPPORT_IS_DISABLED,
        "bcrypt passwords support is disabled, because ClickHouse was built without bcrypt library");
#endif
}

bool AuthenticationData::Util::checkPasswordBcrypt(std::string_view password [[maybe_unused]], const Digest & password_bcrypt [[maybe_unused]])
{
#if USE_BCRYPT
    int ret = bcrypt_checkpw(password.data(), reinterpret_cast<const char *>(password_bcrypt.data()));
    /// Before 24.6 we didn't validate hashes on creation, so it could be that the stored hash is invalid
    /// and it could not be decoded by the library
    if (ret == -1)
        throw Exception(ErrorCodes::AUTHENTICATION_FAILED, "Internal failure decoding Bcrypt hash");
    return (ret == 0);
#else
    throw Exception(
        ErrorCodes::SUPPORT_IS_DISABLED,
        "bcrypt passwords support is disabled, because ClickHouse was built without bcrypt library");
#endif
}

bool operator ==(const AuthenticationData & lhs, const AuthenticationData & rhs)
{
    return (lhs.type == rhs.type) && (lhs.password_hash == rhs.password_hash)
        && (lhs.ldap_server_name == rhs.ldap_server_name) && (lhs.kerberos_realm == rhs.kerberos_realm)
        && (lhs.ssl_certificate_common_names == rhs.ssl_certificate_common_names)
<<<<<<< HEAD
#if USE_SSL
        && (lhs.ssh_keys == rhs.ssh_keys) && (lhs.http_auth_scheme == rhs.http_auth_scheme)
#endif
        && (lhs.http_auth_server_name == rhs.http_auth_server_name)
        ;
=======
#if USE_SSH
        && (lhs.ssh_keys == rhs.ssh_keys)
#endif
        && (lhs.http_auth_scheme == rhs.http_auth_scheme)
        && (lhs.http_auth_server_name == rhs.http_auth_server_name);
>>>>>>> 932e4bf9
}


void AuthenticationData::setPassword(const String & password_)
{
    switch (type)
    {
        case AuthenticationType::PLAINTEXT_PASSWORD:
            setPasswordHashBinary(Util::stringToDigest(password_));
            return;

        case AuthenticationType::SHA256_PASSWORD:
            setPasswordHashBinary(Util::encodeSHA256(password_));
            return;

        case AuthenticationType::DOUBLE_SHA1_PASSWORD:
            setPasswordHashBinary(Util::encodeDoubleSHA1(password_));
            return;

        case AuthenticationType::BCRYPT_PASSWORD:
        case AuthenticationType::NO_PASSWORD:
        case AuthenticationType::LDAP:
        case AuthenticationType::KERBEROS:
        case AuthenticationType::SSL_CERTIFICATE:
        case AuthenticationType::SSH_KEY:
        case AuthenticationType::HTTP:
            throw Exception(ErrorCodes::LOGICAL_ERROR, "Cannot specify password for authentication type {}", toString(type));

        case AuthenticationType::MAX:
            break;
    }
    throw Exception(ErrorCodes::NOT_IMPLEMENTED, "setPassword(): authentication type {} not supported", toString(type));
}

void AuthenticationData::setPasswordBcrypt(const String & password_, int workfactor_)
{
    if (type != AuthenticationType::BCRYPT_PASSWORD)
        throw Exception(ErrorCodes::LOGICAL_ERROR, "Cannot specify bcrypt password for authentication type {}", toString(type));

    setPasswordHashBinary(Util::encodeBcrypt(password_, workfactor_));
}

String AuthenticationData::getPassword() const
{
    if (type != AuthenticationType::PLAINTEXT_PASSWORD)
        throw Exception(ErrorCodes::LOGICAL_ERROR, "Cannot decode the password");
    return String(password_hash.data(), password_hash.data() + password_hash.size());
}


void AuthenticationData::setPasswordHashHex(const String & hash)
{
    Digest digest;
    digest.resize(hash.size() / 2);

    try
    {
        boost::algorithm::unhex(hash.begin(), hash.end(), digest.data());
    }
    catch (const std::exception &)
    {
        throw Exception(ErrorCodes::BAD_ARGUMENTS, "Cannot read password hash in hex, check for valid characters [0-9a-fA-F] and length");
    }

    setPasswordHashBinary(digest);
}


String AuthenticationData::getPasswordHashHex() const
{
    if (
        type == AuthenticationType::LDAP
        || type == AuthenticationType::KERBEROS
        || type == AuthenticationType::SSL_CERTIFICATE
        || type == AuthenticationType::SSH_KEY
    )
        throw Exception(ErrorCodes::LOGICAL_ERROR, "Cannot get password hex hash for authentication type {}", toString(type));

    String hex;
    hex.resize(password_hash.size() * 2);
    boost::algorithm::hex(password_hash.begin(), password_hash.end(), hex.data());
    return hex;
}


void AuthenticationData::setPasswordHashBinary(const Digest & hash)
{
    switch (type)
    {
        case AuthenticationType::PLAINTEXT_PASSWORD:
        {
            password_hash = hash;
            return;
        }

        case AuthenticationType::SHA256_PASSWORD:
        {
            if (hash.size() != 32)
                throw Exception(ErrorCodes::BAD_ARGUMENTS,
                                "Password hash for the 'SHA256_PASSWORD' authentication type has length {} "
                                "but must be exactly 32 bytes.", hash.size());
            password_hash = hash;
            return;
        }

        case AuthenticationType::DOUBLE_SHA1_PASSWORD:
        {
            if (hash.size() != 20)
                throw Exception(ErrorCodes::BAD_ARGUMENTS,
                                "Password hash for the 'DOUBLE_SHA1_PASSWORD' authentication type has length {} "
                                "but must be exactly 20 bytes.", hash.size());
            password_hash = hash;
            return;
        }

        case AuthenticationType::BCRYPT_PASSWORD:
        {
            /// Depending on the workfactor the resulting hash can be 59 or 60 characters long.
            /// However the library we use to encode it requires hash string to be 64 characters long,
            ///  so we also allow the hash of this length.

            if (hash.size() != 59 && hash.size() != 60 && hash.size() != 64)
                throw Exception(ErrorCodes::BAD_ARGUMENTS,
                                "Password hash for the 'BCRYPT_PASSWORD' authentication type has length {} "
                                "but must be 59 or 60 bytes.", hash.size());

            auto resized = hash;
            resized.resize(64);

#if USE_BCRYPT
            /// Verify that it is a valid hash
            int ret = bcrypt_checkpw("", reinterpret_cast<const char *>(resized.data()));
            if (ret == -1)
                throw Exception(ErrorCodes::BAD_ARGUMENTS, "Could not decode the provided hash with 'bcrypt_hash'");
#endif

            password_hash = hash;
            password_hash.resize(64);
            return;
        }

        case AuthenticationType::NO_PASSWORD:
        case AuthenticationType::LDAP:
        case AuthenticationType::KERBEROS:
        case AuthenticationType::SSL_CERTIFICATE:
        case AuthenticationType::SSH_KEY:
        case AuthenticationType::HTTP:
            throw Exception(ErrorCodes::LOGICAL_ERROR, "Cannot specify password binary hash for authentication type {}", toString(type));

        case AuthenticationType::MAX:
            break;
    }
    throw Exception(ErrorCodes::NOT_IMPLEMENTED, "setPasswordHashBinary(): authentication type {} not supported", toString(type));
}

void AuthenticationData::setSalt(String salt_)
{
    if (type != AuthenticationType::SHA256_PASSWORD)
        throw Exception(ErrorCodes::NOT_IMPLEMENTED, "setSalt(): authentication type {} not supported", toString(type));
    salt = std::move(salt_);
}

String AuthenticationData::getSalt() const
{
    return salt;
}

void AuthenticationData::setSSLCertificateCommonNames(boost::container::flat_set<String> common_names_)
{
    if (common_names_.empty())
        throw Exception(ErrorCodes::BAD_ARGUMENTS, "The 'SSL CERTIFICATE' authentication type requires a non-empty list of common names.");
    ssl_certificate_common_names = std::move(common_names_);
}

std::shared_ptr<ASTAuthenticationData> AuthenticationData::toAST() const
{
    auto node = std::make_shared<ASTAuthenticationData>();
    auto auth_type = getType();
    node->type = auth_type;

    switch (auth_type)
    {
        case AuthenticationType::PLAINTEXT_PASSWORD:
        {
            node->contains_password = true;
            node->children.push_back(std::make_shared<ASTLiteral>(getPassword()));
            break;
        }
        case AuthenticationType::SHA256_PASSWORD:
        {
            node->contains_hash = true;
            node->children.push_back(std::make_shared<ASTLiteral>(getPasswordHashHex()));

            if (!getSalt().empty())
                node->children.push_back(std::make_shared<ASTLiteral>(getSalt()));
            break;
        }
        case AuthenticationType::DOUBLE_SHA1_PASSWORD:
        {
            node->contains_hash = true;
            node->children.push_back(std::make_shared<ASTLiteral>(getPasswordHashHex()));
            break;
        }
        case AuthenticationType::BCRYPT_PASSWORD:
        {
            node->contains_hash = true;
            node->children.push_back(std::make_shared<ASTLiteral>(AuthenticationData::Util::digestToString(getPasswordHashBinary())));
            break;
        }
        case AuthenticationType::LDAP:
        {
            node->children.push_back(std::make_shared<ASTLiteral>(getLDAPServerName()));
            break;
        }
        case AuthenticationType::KERBEROS:
        {
            const auto & realm = getKerberosRealm();

            if (!realm.empty())
                node->children.push_back(std::make_shared<ASTLiteral>(realm));

            break;
        }
        case AuthenticationType::SSL_CERTIFICATE:
        {
            for (const auto & name : getSSLCertificateCommonNames())
                node->children.push_back(std::make_shared<ASTLiteral>(name));

            break;
        }
        case AuthenticationType::SSH_KEY:
        {
#if USE_SSH
            for (const auto & key : getSSHKeys())
                node->children.push_back(std::make_shared<ASTPublicSSHKey>(key.getBase64(), key.getKeyType()));

            break;
#else
            throw Exception(ErrorCodes::SUPPORT_IS_DISABLED, "SSH is disabled, because ClickHouse is built without libssh");
#endif
        }
        case AuthenticationType::HTTP:
        {
            node->children.push_back(std::make_shared<ASTLiteral>(getHTTPAuthenticationServerName()));
            node->children.push_back(std::make_shared<ASTLiteral>(toString(getHTTPAuthenticationScheme())));
            break;
        }

        case AuthenticationType::NO_PASSWORD: [[fallthrough]];
        case AuthenticationType::MAX:
            throw Exception(ErrorCodes::LOGICAL_ERROR, "AST: Unexpected authentication type {}", toString(auth_type));
    }

    return node;
}


AuthenticationData AuthenticationData::fromAST(const ASTAuthenticationData & query, ContextPtr context, bool check_password_rules)
{
    if (query.type && query.type == AuthenticationType::NO_PASSWORD)
        return AuthenticationData();

    /// For this type of authentication we have ASTPublicSSHKey as children for ASTAuthenticationData
    if (query.type && query.type == AuthenticationType::SSH_KEY)
    {
#if USE_SSH
        AuthenticationData auth_data(*query.type);
        std::vector<SSHKey> keys;

        size_t args_size = query.children.size();
        for (size_t i = 0; i < args_size; ++i)
        {
            const auto & ssh_key = query.children[i]->as<ASTPublicSSHKey &>();
            const auto & key_base64 = ssh_key.key_base64;
            const auto & type = ssh_key.type;

            try
            {
                keys.emplace_back(SSHKeyFactory::makePublicKeyFromBase64(key_base64, type));
            }
            catch (const std::invalid_argument &)
            {
                throw Exception(ErrorCodes::BAD_ARGUMENTS, "Bad SSH key in entry: {} with type {}", key_base64, type);
            }
        }

        auth_data.setSSHKeys(std::move(keys));
        return auth_data;
#else
        throw Exception(ErrorCodes::SUPPORT_IS_DISABLED, "SSH is disabled, because ClickHouse is built without libssh");
#endif
    }

    size_t args_size = query.children.size();
    ASTs args(args_size);
    for (size_t i = 0; i < args_size; ++i)
        args[i] = evaluateConstantExpressionAsLiteral(query.children[i], context);

    if (query.contains_password)
    {
        if (!query.type && !context)
            throw Exception(ErrorCodes::LOGICAL_ERROR, "Cannot get default password type without context");

        if (check_password_rules && !context)
            throw Exception(ErrorCodes::LOGICAL_ERROR, "Cannot check password complexity rules without context");

        if (query.type == AuthenticationType::BCRYPT_PASSWORD && !context)
            throw Exception(ErrorCodes::LOGICAL_ERROR, "Cannot get bcrypt work factor without context");

        String value = checkAndGetLiteralArgument<String>(args[0], "password");

        AuthenticationType current_type;

        if (query.type)
            current_type = *query.type;
        else
            current_type = context->getAccessControl().getDefaultPasswordType();

        AuthenticationData auth_data(current_type);

        if (check_password_rules)
            context->getAccessControl().checkPasswordComplexityRules(value);

        if (query.type == AuthenticationType::BCRYPT_PASSWORD)
        {
            int workfactor = context->getAccessControl().getBcryptWorkfactor();
            auth_data.setPasswordBcrypt(value, workfactor);
            return auth_data;
        }

        if (query.type == AuthenticationType::SHA256_PASSWORD)
        {
#if USE_SSL
            ///random generator FIPS complaint
            uint8_t key[32];
            if (RAND_bytes(key, sizeof(key)) != 1)
            {
                char buf[512] = {0};
                ERR_error_string_n(ERR_get_error(), buf, sizeof(buf));
                throw Exception(ErrorCodes::OPENSSL_ERROR, "Cannot generate salt for password. OpenSSL {}", buf);
            }

            String salt;
            salt.resize(sizeof(key) * 2);
            char * buf_pos = salt.data();
            for (uint8_t k : key)
            {
                writeHexByteUppercase(k, buf_pos);
                buf_pos += 2;
            }
            value.append(salt);
            auth_data.setSalt(salt);
#else
            throw Exception(ErrorCodes::SUPPORT_IS_DISABLED,
                            "SHA256 passwords support is disabled, because ClickHouse was built without SSL library");
#endif
        }

        auth_data.setPassword(value);
        return auth_data;
    }

    AuthenticationData auth_data(*query.type);

    if (query.contains_hash)
    {
        String value = checkAndGetLiteralArgument<String>(args[0], "hash");

        if (query.type == AuthenticationType::BCRYPT_PASSWORD)
        {
            auth_data.setPasswordHashBinary(AuthenticationData::Util::stringToDigest(value));
            return auth_data;
        }
        else
        {
            auth_data.setPasswordHashHex(value);
        }

        if (query.type == AuthenticationType::SHA256_PASSWORD && args_size == 2)
        {
            String parsed_salt = checkAndGetLiteralArgument<String>(args[1], "salt");
            auth_data.setSalt(parsed_salt);
        }
    }
    else if (query.type == AuthenticationType::LDAP)
    {
        String value = checkAndGetLiteralArgument<String>(args[0], "ldap_server_name");
        auth_data.setLDAPServerName(value);
    }
    else if (query.type == AuthenticationType::KERBEROS)
    {
        if (!args.empty())
        {
            String value = checkAndGetLiteralArgument<String>(args[0], "kerberos_realm");
            auth_data.setKerberosRealm(value);
        }
    }
    else if (query.type == AuthenticationType::SSL_CERTIFICATE)
    {
        boost::container::flat_set<String> common_names;
        for (const auto & arg : args)
            common_names.insert(checkAndGetLiteralArgument<String>(arg, "common_name"));

        auth_data.setSSLCertificateCommonNames(std::move(common_names));
    }
    else if (query.type == AuthenticationType::HTTP)
    {
        String server = checkAndGetLiteralArgument<String>(args[0], "http_auth_server_name");
        auto scheme = HTTPAuthenticationScheme::BASIC;  // Default scheme

        if (args_size > 1)
            scheme = parseHTTPAuthenticationScheme(checkAndGetLiteralArgument<String>(args[1], "scheme"));

        auth_data.setHTTPAuthenticationServerName(server);
        auth_data.setHTTPAuthenticationScheme(scheme);
    }
    else
    {
        throw Exception(ErrorCodes::LOGICAL_ERROR, "Unexpected ASTAuthenticationData structure");
    }

    return auth_data;
}

}<|MERGE_RESOLUTION|>--- conflicted
+++ resolved
@@ -108,19 +108,11 @@
     return (lhs.type == rhs.type) && (lhs.password_hash == rhs.password_hash)
         && (lhs.ldap_server_name == rhs.ldap_server_name) && (lhs.kerberos_realm == rhs.kerberos_realm)
         && (lhs.ssl_certificate_common_names == rhs.ssl_certificate_common_names)
-<<<<<<< HEAD
-#if USE_SSL
-        && (lhs.ssh_keys == rhs.ssh_keys) && (lhs.http_auth_scheme == rhs.http_auth_scheme)
-#endif
-        && (lhs.http_auth_server_name == rhs.http_auth_server_name)
-        ;
-=======
 #if USE_SSH
         && (lhs.ssh_keys == rhs.ssh_keys)
 #endif
         && (lhs.http_auth_scheme == rhs.http_auth_scheme)
         && (lhs.http_auth_server_name == rhs.http_auth_server_name);
->>>>>>> 932e4bf9
 }
 
 
