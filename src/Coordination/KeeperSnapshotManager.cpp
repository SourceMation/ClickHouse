#include <Compression/CompressedReadBuffer.h>
#include <Compression/CompressedWriteBuffer.h>
#include <Coordination/KeeperSnapshotManager.h>
#include <Coordination/ReadBufferFromNuraftBuffer.h>
#include <Coordination/WriteBufferFromNuraftBuffer.h>
#include <Coordination/CoordinationSettings.h>
#include <IO/ReadBufferFromFile.h>
#include <IO/ReadHelpers.h>
#include <IO/WriteBufferFromFile.h>
#include <IO/WriteHelpers.h>
#include <IO/copyData.h>
#include <Common/ZooKeeper/ZooKeeperIO.h>
#include <filesystem>
#include <memory>
#include <Common/logger_useful.h>
#include <Coordination/KeeperContext.h>
#include <Coordination/KeeperCommon.h>
#include <Coordination/KeeperConstants.h>
#include <Common/ZooKeeper/ZooKeeperCommon.h>
#include <Core/Field.h>
#include <Disks/DiskLocal.h>


namespace DB
{

namespace ErrorCodes
{
    extern const int UNKNOWN_FORMAT_VERSION;
    extern const int UNKNOWN_SNAPSHOT;
    extern const int LOGICAL_ERROR;
}

namespace
{
    void moveSnapshotBetweenDisks(
        DiskPtr disk_from,
        const std::string & path_from,
        DiskPtr disk_to,
        const std::string & path_to,
        const KeeperContextPtr & keeper_context)
    {
        moveFileBetweenDisks(
            std::move(disk_from),
            path_from,
            std::move(disk_to),
            path_to,
            /*before_file_remove_op=*/{},
            getLogger("KeeperSnapshotManager"),
            keeper_context);
    }

    uint64_t getSnapshotPathUpToLogIdx(const String & snapshot_path)
    {
        std::filesystem::path path(snapshot_path);
        std::string filename = path.stem();
        Strings name_parts;
        splitInto<'_'>(name_parts, filename);
        return parse<uint64_t>(name_parts[1]);
    }

    std::string getSnapshotFileName(uint64_t up_to_log_idx, bool compress_zstd)
    {
        auto base = fmt::format("snapshot_{}.bin", up_to_log_idx);
        if (compress_zstd)
            base += ".zstd";
        return base;
    }

    template<typename Node>
    void writeNode(const Node & node, SnapshotVersion version, WriteBuffer & out)
    {
        writeBinary(node.getData(), out);

        /// Serialize ACL
        writeBinary(node.acl_id, out);
        /// Write is_sequential for backwards compatibility
        if (version < SnapshotVersion::V6)
            writeBinary(false, out);

        /// Serialize stat
        writeBinary(node.czxid, out);
        writeBinary(node.mzxid, out);
        writeBinary(node.ctime(), out);
        writeBinary(node.mtime, out);
        writeBinary(node.version, out);
        writeBinary(node.cversion, out);
        writeBinary(node.aversion, out);
        writeBinary(node.ephemeralOwner(), out);
        if (version < SnapshotVersion::V6)
            writeBinary(static_cast<int32_t>(node.data_size), out);
        writeBinary(node.numChildren(), out);
        writeBinary(node.pzxid, out);

        writeBinary(node.seqNum(), out);

        if (version >= SnapshotVersion::V4 && version <= SnapshotVersion::V5)
            writeBinary(node.sizeInBytes(), out);
    }

    template<typename Node>
    void readNode(Node & node, ReadBuffer & in, SnapshotVersion version, ACLMap & acl_map)
    {
        String new_data;
        readBinary(new_data, in);
        node.setData(new_data);

        if (version >= SnapshotVersion::V1)
        {
            readBinary(node.acl_id, in);
        }
        else if (version == SnapshotVersion::V0)
        {
            /// Deserialize ACL
            size_t acls_size;
            readBinary(acls_size, in);
            Coordination::ACLs acls;
            for (size_t i = 0; i < acls_size; ++i)
            {
                Coordination::ACL acl;
                readBinary(acl.permissions, in);
                readBinary(acl.scheme, in);
                readBinary(acl.id, in);
                acls.push_back(acl);
            }
            node.acl_id = acl_map.convertACLs(acls);
        }

        /// Some strange ACLID during deserialization from ZooKeeper
        if (node.acl_id == std::numeric_limits<uint64_t>::max())
            node.acl_id = 0;

        acl_map.addUsage(node.acl_id);

        if (version < SnapshotVersion::V6)
        {
            bool is_sequential = false;
            readBinary(is_sequential, in);
        }

        /// Deserialize stat
        readBinary(node.czxid, in);
        readBinary(node.mzxid, in);
        int64_t ctime;
        readBinary(ctime, in);
        node.setCtime(ctime);
        readBinary(node.mtime, in);
        readBinary(node.version, in);
        readBinary(node.cversion, in);
        readBinary(node.aversion, in);
        int64_t ephemeral_owner = 0;
        readBinary(ephemeral_owner, in);
        if (ephemeral_owner != 0)
            node.setEphemeralOwner(ephemeral_owner);

        if (version < SnapshotVersion::V6)
        {
            int32_t data_length = 0;
            readBinary(data_length, in);
        }
        int32_t num_children = 0;
        readBinary(num_children, in);
        if (ephemeral_owner == 0)
            node.setNumChildren(num_children);

        readBinary(node.pzxid, in);

        int32_t seq_num = 0;
        readBinary(seq_num, in);
        if (ephemeral_owner == 0)
            node.setSeqNum(seq_num);

        if (version >= SnapshotVersion::V4 && version <= SnapshotVersion::V5)
        {
            uint64_t size_bytes = 0;
            readBinary(size_bytes, in);
        }
    }

    void serializeSnapshotMetadata(const SnapshotMetadataPtr & snapshot_meta, WriteBuffer & out)
    {
        auto buffer = snapshot_meta->serialize();
        writeVarUInt(buffer->size(), out);
        out.write(reinterpret_cast<const char *>(buffer->data_begin()), buffer->size());
    }

    SnapshotMetadataPtr deserializeSnapshotMetadata(ReadBuffer & in)
    {
        size_t data_size;
        readVarUInt(data_size, in);
        auto buffer = nuraft::buffer::alloc(data_size);
        in.readStrict(reinterpret_cast<char *>(buffer->data_begin()), data_size);
        buffer->pos(0);
        return SnapshotMetadata::deserialize(*buffer);
    }
}

template<typename Storage>
void KeeperStorageSnapshot<Storage>::serialize(const KeeperStorageSnapshot<Storage> & snapshot, WriteBuffer & out, KeeperContextPtr keeper_context)
{
    writeBinary(static_cast<uint8_t>(snapshot.version), out);
    serializeSnapshotMetadata(snapshot.snapshot_meta, out);

    if (snapshot.version >= SnapshotVersion::V5)
    {
        writeBinary(snapshot.zxid, out);
        if (keeper_context->digestEnabled())
        {
            writeBinary(static_cast<uint8_t>(Storage::CURRENT_DIGEST_VERSION), out);
            writeBinary(snapshot.nodes_digest, out);
        }
        else
            writeBinary(static_cast<uint8_t>(Storage::NO_DIGEST), out);
    }

    writeBinary(snapshot.session_id, out);

    /// Better to sort before serialization, otherwise snapshots can be different on different replicas
    std::vector<std::pair<int64_t, Coordination::ACLs>> sorted_acl_map(snapshot.acl_map.begin(), snapshot.acl_map.end());
    ::sort(sorted_acl_map.begin(), sorted_acl_map.end());
    /// Serialize ACLs map
    writeBinary(sorted_acl_map.size(), out);
    for (const auto & [acl_id, acls] : sorted_acl_map)
    {
        writeBinary(acl_id, out);
        writeBinary(acls.size(), out);
        for (const auto & acl : acls)
        {
            writeBinary(acl.permissions, out);
            writeBinary(acl.scheme, out);
            writeBinary(acl.id, out);
        }
    }

    /// Serialize data tree
    writeBinary(snapshot.snapshot_container_size - keeper_context->getSystemNodesWithData().size(), out);
    size_t counter = 0;
    for (auto it = snapshot.begin; counter < snapshot.snapshot_container_size; ++counter)
    {
        const auto & path = it->key;

        // write only the root system path because of digest
        if (Coordination::matchPath(path.toView(), keeper_system_path) == Coordination::PathMatchResult::IS_CHILD)
        {
            if (counter == snapshot.snapshot_container_size - 1)
                break;

            ++it;
            continue;
        }

        const auto & node = it->value;

        /// Benign race condition possible while taking snapshot: NuRaft decide to create snapshot at some log id
        /// and only after some time we lock storage and enable snapshot mode. So snapshot_container_size can be
        /// slightly bigger than required.
        if (node.mzxid > snapshot.zxid)
            break;

        writeBinary(path, out);
        writeNode(node, snapshot.version, out);

        /// Last iteration: check and exit here without iterator increment. Otherwise
        /// false positive race condition on list end is possible.
        if (counter == snapshot.snapshot_container_size - 1)
            break;

        ++it;
    }

    /// Session must be saved in a sorted order,
    /// otherwise snapshots will be different
    std::vector<std::pair<int64_t, int64_t>> sorted_session_and_timeout(
        snapshot.session_and_timeout.begin(), snapshot.session_and_timeout.end());
    ::sort(sorted_session_and_timeout.begin(), sorted_session_and_timeout.end());

    /// Serialize sessions
    size_t size = sorted_session_and_timeout.size();

    writeBinary(size, out);
    for (const auto & [session_id, timeout] : sorted_session_and_timeout)
    {
        writeBinary(session_id, out);
        writeBinary(timeout, out);

        KeeperStorageBase::AuthIDs ids;
        if (snapshot.session_and_auth.contains(session_id))
            ids = snapshot.session_and_auth.at(session_id);

        writeBinary(ids.size(), out);
        for (const auto & [scheme, id] : ids)
        {
            writeBinary(scheme, out);
            writeBinary(id, out);
        }
    }

    /// Serialize cluster config
    if (snapshot.cluster_config)
    {
        auto buffer = snapshot.cluster_config->serialize();
        writeVarUInt(buffer->size(), out);
        out.write(reinterpret_cast<const char *>(buffer->data_begin()), buffer->size());
    }
}

template<typename Storage>
void KeeperStorageSnapshot<Storage>::deserialize(SnapshotDeserializationResult<Storage> & deserialization_result, ReadBuffer & in, KeeperContextPtr keeper_context)
{
    uint8_t version;
    readBinary(version, in);
    SnapshotVersion current_version = static_cast<SnapshotVersion>(version);
    if (current_version > CURRENT_SNAPSHOT_VERSION)
        throw Exception(ErrorCodes::UNKNOWN_FORMAT_VERSION, "Unsupported snapshot version {}", version);

    deserialization_result.snapshot_meta = deserializeSnapshotMetadata(in);
    Storage & storage = *deserialization_result.storage;

    bool recalculate_digest = keeper_context->digestEnabled();
    if (version >= SnapshotVersion::V5)
    {
        readBinary(storage.zxid, in);
        uint8_t digest_version;
        readBinary(digest_version, in);
        if (digest_version != Storage::DigestVersion::NO_DIGEST)
        {
            uint64_t nodes_digest;
            readBinary(nodes_digest, in);
            if (digest_version == Storage::CURRENT_DIGEST_VERSION)
            {
                storage.nodes_digest = nodes_digest;
                recalculate_digest = false;
            }
        }

        storage.old_snapshot_zxid = 0;
    }
    else
    {
        storage.zxid = deserialization_result.snapshot_meta->get_last_log_idx();
        storage.old_snapshot_zxid = storage.zxid;
    }

    int64_t session_id;
    readBinary(session_id, in);

    storage.session_id_counter = session_id;

    /// Before V1 we serialized ACL without acl_map
    if (current_version >= SnapshotVersion::V1)
    {
        size_t acls_map_size;

        readBinary(acls_map_size, in);
        size_t current_map_size = 0;
        while (current_map_size < acls_map_size)
        {
            uint64_t acl_id;
            readBinary(acl_id, in);

            size_t acls_size;
            readBinary(acls_size, in);
            Coordination::ACLs acls;
            for (size_t i = 0; i < acls_size; ++i)
            {
                Coordination::ACL acl;
                readBinary(acl.permissions, in);
                readBinary(acl.scheme, in);
                readBinary(acl.id, in);
                acls.push_back(acl);
            }
            storage.acl_map.addMapping(acl_id, acls);
            current_map_size++;
        }
    }

    size_t snapshot_container_size;
    readBinary(snapshot_container_size, in);

    if (recalculate_digest)
        storage.nodes_digest = 0;

<<<<<<< HEAD
    const auto is_node_empty = [](const auto & node)
    {
        return node.getData().empty() && node.stat == typename Storage::Node::Stat{};
    };

=======
>>>>>>> c3f925da
    for (size_t nodes_read = 0; nodes_read < snapshot_container_size; ++nodes_read)
    {
        std::string path;
        readBinary(path, in);
        typename Storage::Node node{};
        readNode(node, in, current_version, storage.acl_map);

        using enum Coordination::PathMatchResult;
        auto match_result = Coordination::matchPath(path, keeper_system_path);

        const std::string error_msg = fmt::format("Cannot read node on path {} from a snapshot because it is used as a system node", path);
        if (match_result == IS_CHILD)
        {
            if (keeper_context->ignoreSystemPathOnStartup() || keeper_context->getServerState() != KeeperContext::Phase::INIT)
            {
                LOG_ERROR(getLogger("KeeperSnapshotManager"), "{}. Ignoring it", error_msg);
                continue;
            }
            else
                throw Exception(
                    ErrorCodes::LOGICAL_ERROR,
                    "{}. Ignoring it can lead to data loss. "
                    "If you still want to ignore it, you can set 'keeper_server.ignore_system_path_on_startup' to true",
                    error_msg);
        }
        else if (match_result == EXACT)
        {
            if (!node.empty())
            {
                if (keeper_context->ignoreSystemPathOnStartup() || keeper_context->getServerState() != KeeperContext::Phase::INIT)
                {
                    LOG_ERROR(getLogger("KeeperSnapshotManager"), "{}. Ignoring it", error_msg);
                    node = typename Storage::Node{};
                }
                else
                    throw Exception(
                        ErrorCodes::LOGICAL_ERROR,
                        "{}. Ignoring it can lead to data loss. "
                        "If you still want to ignore it, you can set 'keeper_server.ignore_system_path_on_startup' to true",
                        error_msg);
            }
        }

        storage.container.insertOrReplace(path, node);
        if (node.isEphemeral())
            storage.ephemerals[node.ephemeralOwner()].insert(path);

        if (recalculate_digest)
            storage.nodes_digest += node.getDigest(path);
    }

    if constexpr (!use_rocksdb)
    {
        for (const auto & itr : storage.container)
        {
            if (itr.key != "/")
            {
                auto parent_path = parentNodePath(itr.key);
                storage.container.updateValue(
                    parent_path, [path = itr.key](typename Storage::Node & value) { value.addChild(getBaseNodeName(path)); });
            }
        }

        for (const auto & itr : storage.container)
        {
<<<<<<< HEAD
            if (itr.key != "/")
=======
            if (itr.value.numChildren() != static_cast<int32_t>(itr.value.getChildren().size()))
>>>>>>> c3f925da
            {
                if (itr.value.stat.numChildren != static_cast<int32_t>(itr.value.getChildren().size()))
                {
#ifdef NDEBUG
<<<<<<< HEAD
                    /// TODO (alesapin) remove this, it should be always CORRUPTED_DATA.
                    LOG_ERROR(getLogger("KeeperSnapshotManager"), "Children counter in stat.numChildren {}"
                                " is different from actual children size {} for node {}", itr.value.stat.numChildren, itr.value.getChildren().size(), itr.key);
#else
                    throw Exception(ErrorCodes::LOGICAL_ERROR, "Children counter in stat.numChildren {}"
                                    " is different from actual children size {} for node {}",
                                    itr.value.stat.numChildren, itr.value.getChildren().size(), itr.key);
=======
                /// TODO (alesapin) remove this, it should be always CORRUPTED_DATA.
                LOG_ERROR(getLogger("KeeperSnapshotManager"), "Children counter in stat.numChildren {}"
                            " is different from actual children size {} for node {}", itr.value.numChildren(), itr.value.getChildren().size(), itr.key);
#else
                throw Exception(ErrorCodes::LOGICAL_ERROR, "Children counter in stat.numChildren {}"
                                " is different from actual children size {} for node {}",
                                itr.value.numChildren(), itr.value.getChildren().size(), itr.key);
>>>>>>> c3f925da
#endif
                }
            }
        }
    }


    size_t active_sessions_size;
    readBinary(active_sessions_size, in);

    size_t current_session_size = 0;
    while (current_session_size < active_sessions_size)
    {
        int64_t active_session_id, timeout;
        readBinary(active_session_id, in);
        readBinary(timeout, in);
        storage.addSessionID(active_session_id, timeout);

        if (current_version >= SnapshotVersion::V1)
        {
            size_t session_auths_size;
            readBinary(session_auths_size, in);

            typename Storage::AuthIDs ids;
            size_t session_auth_counter = 0;
            while (session_auth_counter < session_auths_size)
            {
                String scheme, id;
                readBinary(scheme, in);
                readBinary(id, in);
                ids.emplace_back(typename Storage::AuthID{scheme, id});

                session_auth_counter++;
            }
            if (!ids.empty())
                storage.session_and_auth[active_session_id] = ids;
        }
        current_session_size++;
    }

    /// Optional cluster config
    ClusterConfigPtr cluster_config = nullptr;
    if (!in.eof())
    {
        size_t data_size;
        readVarUInt(data_size, in);
        auto buffer = nuraft::buffer::alloc(data_size);
        in.readStrict(reinterpret_cast<char *>(buffer->data_begin()), data_size);
        buffer->pos(0);
        deserialization_result.cluster_config = ClusterConfig::deserialize(*buffer);
    }
}

template<typename Storage>
KeeperStorageSnapshot<Storage>::KeeperStorageSnapshot(Storage * storage_, uint64_t up_to_log_idx_, const ClusterConfigPtr & cluster_config_)
    : storage(storage_)
    , snapshot_meta(std::make_shared<SnapshotMetadata>(up_to_log_idx_, 0, std::make_shared<nuraft::cluster_config>()))
    , session_id(storage->session_id_counter)
    , cluster_config(cluster_config_)
    , zxid(storage->zxid)
    , nodes_digest(storage->nodes_digest)
{
    auto [size, ver] = storage->container.snapshotSizeWithVersion();
    snapshot_container_size = size;
    storage->enableSnapshotMode(ver);
    begin = storage->getSnapshotIteratorBegin();
    session_and_timeout = storage->getActiveSessions();
    acl_map = storage->acl_map.getMapping();
    session_and_auth = storage->session_and_auth;
}

template<typename Storage>
KeeperStorageSnapshot<Storage>::KeeperStorageSnapshot(
    Storage * storage_, const SnapshotMetadataPtr & snapshot_meta_, const ClusterConfigPtr & cluster_config_)
    : storage(storage_)
    , snapshot_meta(snapshot_meta_)
    , session_id(storage->session_id_counter)
    , cluster_config(cluster_config_)
    , zxid(storage->zxid)
    , nodes_digest(storage->nodes_digest)
{
    auto [size, ver] = storage->container.snapshotSizeWithVersion();
    snapshot_container_size = size;
    storage->enableSnapshotMode(ver);
    begin = storage->getSnapshotIteratorBegin();
    session_and_timeout = storage->getActiveSessions();
    acl_map = storage->acl_map.getMapping();
    session_and_auth = storage->session_and_auth;
}

template<typename Storage>
KeeperStorageSnapshot<Storage>::~KeeperStorageSnapshot()
{
    storage->disableSnapshotMode();
}

template<typename Storage>
KeeperSnapshotManager<Storage>::KeeperSnapshotManager(
    size_t snapshots_to_keep_,
    const KeeperContextPtr & keeper_context_,
    bool compress_snapshots_zstd_,
    const std::string & superdigest_,
    size_t storage_tick_time_)
    : snapshots_to_keep(snapshots_to_keep_)
    , compress_snapshots_zstd(compress_snapshots_zstd_)
    , superdigest(superdigest_)
    , storage_tick_time(storage_tick_time_)
    , keeper_context(keeper_context_)
{
    std::unordered_set<DiskPtr> read_disks;
    const auto load_snapshot_from_disk = [&](const auto & disk)
    {
        if (read_disks.contains(disk))
            return;

        LOG_TRACE(log, "Reading from disk {}", disk->getName());
        std::unordered_map<std::string, std::string> incomplete_files;

        const auto clean_incomplete_file = [&](const auto & file_path)
        {
            if (auto incomplete_it = incomplete_files.find(fs::path(file_path).filename()); incomplete_it != incomplete_files.end())
            {
                LOG_TRACE(log, "Removing {} from {}", file_path, disk->getName());
                disk->removeFile(file_path);
                disk->removeFile(incomplete_it->second);
                incomplete_files.erase(incomplete_it);
                return true;
            }

            return false;
        };

        std::vector<std::string> snapshot_files;
        for (auto it = disk->iterateDirectory(""); it->isValid(); it->next())
        {
            if (it->name().starts_with(tmp_keeper_file_prefix))
            {
                incomplete_files.emplace(it->name().substr(tmp_keeper_file_prefix.size()), it->path());
                continue;
            }

            if (it->name().starts_with("snapshot_") && !clean_incomplete_file(it->path()))
                snapshot_files.push_back(it->path());
        }

        for (const auto & snapshot_file : snapshot_files)
        {
            if (clean_incomplete_file(fs::path(snapshot_file).filename()))
                continue;

            LOG_TRACE(log, "Found {} on {}", snapshot_file, disk->getName());
            size_t snapshot_up_to = getSnapshotPathUpToLogIdx(snapshot_file);
            auto [_, inserted] = existing_snapshots.insert_or_assign(snapshot_up_to, SnapshotFileInfo{snapshot_file, disk});

            if (!inserted)
                LOG_WARNING(
                    log,
                    "Found another snapshots with last log idx {}, will use snapshot from disk {}",
                    snapshot_up_to,
                    disk->getName());
        }

        for (const auto & [name, path] : incomplete_files)
            disk->removeFile(path);

        if (snapshot_files.empty())
            LOG_TRACE(log, "No snapshots were found on {}", disk->getName());

        read_disks.insert(disk);
    };

    for (const auto & disk : keeper_context->getOldSnapshotDisks())
        load_snapshot_from_disk(disk);

    auto disk = getDisk();
    load_snapshot_from_disk(disk);

    auto latest_snapshot_disk = getLatestSnapshotDisk();
    if (latest_snapshot_disk != disk)
        load_snapshot_from_disk(latest_snapshot_disk);

    removeOutdatedSnapshotsIfNeeded();
    moveSnapshotsIfNeeded();
}

template<typename Storage>
SnapshotFileInfo KeeperSnapshotManager<Storage>::serializeSnapshotBufferToDisk(nuraft::buffer & buffer, uint64_t up_to_log_idx)
{
    ReadBufferFromNuraftBuffer reader(buffer);

    auto snapshot_file_name = getSnapshotFileName(up_to_log_idx, compress_snapshots_zstd);
    auto tmp_snapshot_file_name = "tmp_" + snapshot_file_name;

    auto disk = getLatestSnapshotDisk();

    {
        auto buf = disk->writeFile(tmp_snapshot_file_name);
        buf->finalize();
    }

    auto plain_buf = disk->writeFile(snapshot_file_name);
    copyData(reader, *plain_buf);
    plain_buf->sync();
    plain_buf->finalize();

    disk->removeFile(tmp_snapshot_file_name);

    existing_snapshots.emplace(up_to_log_idx, SnapshotFileInfo{snapshot_file_name, disk});
    removeOutdatedSnapshotsIfNeeded();
    moveSnapshotsIfNeeded();

    return {snapshot_file_name, disk};
}

template<typename Storage>
nuraft::ptr<nuraft::buffer> KeeperSnapshotManager<Storage>::deserializeLatestSnapshotBufferFromDisk()
{
    while (!existing_snapshots.empty())
    {
        auto latest_itr = existing_snapshots.rbegin();
        try
        {
            return deserializeSnapshotBufferFromDisk(latest_itr->first);
        }
        catch (const DB::Exception &)
        {
            const auto & [path, disk] = latest_itr->second;
            disk->removeFile(path);
            existing_snapshots.erase(latest_itr->first);
            tryLogCurrentException(__PRETTY_FUNCTION__);
        }
    }

    return nullptr;
}

template<typename Storage>
nuraft::ptr<nuraft::buffer> KeeperSnapshotManager<Storage>::deserializeSnapshotBufferFromDisk(uint64_t up_to_log_idx) const
{
    const auto & [snapshot_path, snapshot_disk] = existing_snapshots.at(up_to_log_idx);
    WriteBufferFromNuraftBuffer writer;
    auto reader = snapshot_disk->readFile(snapshot_path);
    copyData(*reader, writer);
    return writer.getBuffer();
}

template<typename Storage>
nuraft::ptr<nuraft::buffer> KeeperSnapshotManager<Storage>::serializeSnapshotToBuffer(const KeeperStorageSnapshot<Storage> & snapshot) const
{
    std::unique_ptr<WriteBufferFromNuraftBuffer> writer = std::make_unique<WriteBufferFromNuraftBuffer>();
    auto * buffer_raw_ptr = writer.get();
    std::unique_ptr<WriteBuffer> compressed_writer;
    if (compress_snapshots_zstd)
        compressed_writer = wrapWriteBufferWithCompressionMethod(std::move(writer), CompressionMethod::Zstd, 3);
    else
        compressed_writer = std::make_unique<CompressedWriteBuffer>(*writer);

    KeeperStorageSnapshot<Storage>::serialize(snapshot, *compressed_writer, keeper_context);
    compressed_writer->finalize();
    return buffer_raw_ptr->getBuffer();
}

template<typename Storage>
bool KeeperSnapshotManager<Storage>::isZstdCompressed(nuraft::ptr<nuraft::buffer> buffer)
{
    static constexpr unsigned char ZSTD_COMPRESSED_MAGIC[4] = {0x28, 0xB5, 0x2F, 0xFD};

    ReadBufferFromNuraftBuffer reader(buffer);
    unsigned char magic_from_buffer[4]{};
    reader.readStrict(reinterpret_cast<char *>(&magic_from_buffer), sizeof(magic_from_buffer));
    buffer->pos(0);
    return memcmp(magic_from_buffer, ZSTD_COMPRESSED_MAGIC, 4) == 0;
}

template<typename Storage>
SnapshotDeserializationResult<Storage> KeeperSnapshotManager<Storage>::deserializeSnapshotFromBuffer(nuraft::ptr<nuraft::buffer> buffer) const
{
    bool is_zstd_compressed = isZstdCompressed(buffer);

    std::unique_ptr<ReadBufferFromNuraftBuffer> reader = std::make_unique<ReadBufferFromNuraftBuffer>(buffer);
    std::unique_ptr<ReadBuffer> compressed_reader;

    if (is_zstd_compressed)
        compressed_reader = wrapReadBufferWithCompressionMethod(std::move(reader), CompressionMethod::Zstd);
    else
        compressed_reader = std::make_unique<CompressedReadBuffer>(*reader);

    SnapshotDeserializationResult<Storage> result;
    result.storage = std::make_unique<Storage>(storage_tick_time, superdigest, keeper_context, /* initialize_system_nodes */ false);
    KeeperStorageSnapshot<Storage>::deserialize(result, *compressed_reader, keeper_context);
    result.storage->initializeSystemNodes();
    return result;
}

template<typename Storage>
SnapshotDeserializationResult<Storage> KeeperSnapshotManager<Storage>::restoreFromLatestSnapshot()
{
    if (existing_snapshots.empty())
        return {};

    auto buffer = deserializeLatestSnapshotBufferFromDisk();
    if (!buffer)
        return {};
    return deserializeSnapshotFromBuffer(buffer);
}

template<typename Storage>
DiskPtr KeeperSnapshotManager<Storage>::getDisk() const
{
    return keeper_context->getSnapshotDisk();
}

template<typename Storage>
DiskPtr KeeperSnapshotManager<Storage>::getLatestSnapshotDisk() const
{
    return keeper_context->getLatestSnapshotDisk();
}

template<typename Storage>
void KeeperSnapshotManager<Storage>::removeOutdatedSnapshotsIfNeeded()
{
    while (existing_snapshots.size() > snapshots_to_keep)
        removeSnapshot(existing_snapshots.begin()->first);
}

template<typename Storage>
void KeeperSnapshotManager<Storage>::moveSnapshotsIfNeeded()
{
    /// move snapshots to correct disks

    auto disk = getDisk();
    auto latest_snapshot_disk = getLatestSnapshotDisk();
    auto latest_snapshot_idx = getLatestSnapshotIndex();

    for (auto & [idx, file_info] : existing_snapshots)
    {
        if (idx == latest_snapshot_idx)
        {
            if (file_info.disk != latest_snapshot_disk)
            {
                moveSnapshotBetweenDisks(file_info.disk, file_info.path, latest_snapshot_disk, file_info.path, keeper_context);
                file_info.disk = latest_snapshot_disk;
            }
        }
        else
        {
            if (file_info.disk != disk)
            {
                moveSnapshotBetweenDisks(file_info.disk, file_info.path, disk, file_info.path, keeper_context);
                file_info.disk = disk;
            }
        }
    }

}

template<typename Storage>
void KeeperSnapshotManager<Storage>::removeSnapshot(uint64_t log_idx)
{
    auto itr = existing_snapshots.find(log_idx);
    if (itr == existing_snapshots.end())
        throw Exception(ErrorCodes::UNKNOWN_SNAPSHOT, "Unknown snapshot with log index {}", log_idx);
    const auto & [path, disk] = itr->second;
    disk->removeFileIfExists(path);
    existing_snapshots.erase(itr);
}

template<typename Storage>
SnapshotFileInfo KeeperSnapshotManager<Storage>::serializeSnapshotToDisk(const KeeperStorageSnapshot<Storage> & snapshot)
{
    auto up_to_log_idx = snapshot.snapshot_meta->get_last_log_idx();
    auto snapshot_file_name = getSnapshotFileName(up_to_log_idx, compress_snapshots_zstd);
    auto tmp_snapshot_file_name = "tmp_" + snapshot_file_name;

    auto disk = getLatestSnapshotDisk();
    {
        auto buf = disk->writeFile(tmp_snapshot_file_name);
        buf->finalize();
    }

    auto writer = disk->writeFile(snapshot_file_name);
    std::unique_ptr<WriteBuffer> compressed_writer;
    if (compress_snapshots_zstd)
        compressed_writer = wrapWriteBufferWithCompressionMethod(std::move(writer), CompressionMethod::Zstd, 3);
    else
        compressed_writer = std::make_unique<CompressedWriteBuffer>(*writer);

    KeeperStorageSnapshot<Storage>::serialize(snapshot, *compressed_writer, keeper_context);
    compressed_writer->finalize();
    compressed_writer->sync();

    disk->removeFile(tmp_snapshot_file_name);

    existing_snapshots.emplace(up_to_log_idx, SnapshotFileInfo{snapshot_file_name, disk});

    try
    {
        removeOutdatedSnapshotsIfNeeded();
        moveSnapshotsIfNeeded();
    }
    catch (...)
    {
        tryLogCurrentException(log, "Failed to cleanup and/or move older snapshots");
    }

    return {snapshot_file_name, disk};
}

template struct KeeperStorageSnapshot<KeeperMemoryStorage>;
template class KeeperSnapshotManager<KeeperMemoryStorage>;
#if USE_ROCKSDB
template struct KeeperStorageSnapshot<KeeperRocksStorage>;
template class KeeperSnapshotManager<KeeperRocksStorage>;
#endif

}<|MERGE_RESOLUTION|>--- conflicted
+++ resolved
@@ -88,7 +88,7 @@
         writeBinary(node.aversion, out);
         writeBinary(node.ephemeralOwner(), out);
         if (version < SnapshotVersion::V6)
-            writeBinary(static_cast<int32_t>(node.data_size), out);
+            writeBinary(static_cast<int32_t>(node.getData().size()), out);
         writeBinary(node.numChildren(), out);
         writeBinary(node.pzxid, out);
 
@@ -380,14 +380,6 @@
     if (recalculate_digest)
         storage.nodes_digest = 0;
 
-<<<<<<< HEAD
-    const auto is_node_empty = [](const auto & node)
-    {
-        return node.getData().empty() && node.stat == typename Storage::Node::Stat{};
-    };
-
-=======
->>>>>>> c3f925da
     for (size_t nodes_read = 0; nodes_read < snapshot_container_size; ++nodes_read)
     {
         std::string path;
@@ -453,38 +445,23 @@
 
         for (const auto & itr : storage.container)
         {
-<<<<<<< HEAD
             if (itr.key != "/")
-=======
-            if (itr.value.numChildren() != static_cast<int32_t>(itr.value.getChildren().size()))
->>>>>>> c3f925da
-            {
-                if (itr.value.stat.numChildren != static_cast<int32_t>(itr.value.getChildren().size()))
+            {
+                if (itr.value.numChildren() != static_cast<int32_t>(itr.value.getChildren().size()))
                 {
 #ifdef NDEBUG
-<<<<<<< HEAD
                     /// TODO (alesapin) remove this, it should be always CORRUPTED_DATA.
                     LOG_ERROR(getLogger("KeeperSnapshotManager"), "Children counter in stat.numChildren {}"
-                                " is different from actual children size {} for node {}", itr.value.stat.numChildren, itr.value.getChildren().size(), itr.key);
+                                " is different from actual children size {} for node {}", itr.value.numChildren(), itr.value.getChildren().size(), itr.key);
 #else
                     throw Exception(ErrorCodes::LOGICAL_ERROR, "Children counter in stat.numChildren {}"
                                     " is different from actual children size {} for node {}",
                                     itr.value.stat.numChildren, itr.value.getChildren().size(), itr.key);
-=======
-                /// TODO (alesapin) remove this, it should be always CORRUPTED_DATA.
-                LOG_ERROR(getLogger("KeeperSnapshotManager"), "Children counter in stat.numChildren {}"
-                            " is different from actual children size {} for node {}", itr.value.numChildren(), itr.value.getChildren().size(), itr.key);
-#else
-                throw Exception(ErrorCodes::LOGICAL_ERROR, "Children counter in stat.numChildren {}"
-                                " is different from actual children size {} for node {}",
-                                itr.value.numChildren(), itr.value.getChildren().size(), itr.key);
->>>>>>> c3f925da
 #endif
                 }
             }
         }
     }
-
 
     size_t active_sessions_size;
     readBinary(active_sessions_size, in);
