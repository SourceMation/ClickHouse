#include <Server/KeeperTCPHandler.h>

#if USE_NURAFT

<<<<<<< HEAD
#include <Common/ZooKeeper/ZooKeeperIO.h>
#include <Core/Types.h>
#include <Coordination/CoordinationSettings.h>
#include <IO/WriteBufferFromPocoSocket.h>
#include <IO/ReadBufferFromPocoSocket.h>
#include <Poco/Net/NetException.h>
#include <Common/CurrentThread.h>
#include <Common/Stopwatch.h>
#include <Common/NetException.h>
#include <Common/setThreadName.h>
#include <Common/logger_useful.h>
#include <base/defines.h>
#include <Common/PipeFDs.h>
#include <Poco/Util/AbstractConfiguration.h>
#include <IO/ReadBufferFromFileDescriptor.h>
#include <mutex>
#include <Coordination/FourLetterCommand.h>
#include <IO/CompressionMethod.h>
#include <base/hex.h>


#ifdef POCO_HAVE_FD_EPOLL
    #include <sys/epoll.h>
#else
    #include <poll.h>
#endif
=======
#    include <mutex>
#    include <Coordination/FourLetterCommand.h>
#    include <Core/Types.h>
#    include <IO/CompressionMethod.h>
#    include <IO/ReadBufferFromFileDescriptor.h>
#    include <IO/ReadBufferFromPocoSocket.h>
#    include <IO/WriteBufferFromPocoSocket.h>
#    include <base/defines.h>
#    include <base/hex.h>
#    include <Poco/Net/NetException.h>
#    include <Poco/Util/AbstractConfiguration.h>
#    include <Common/CurrentThread.h>
#    include <Common/NetException.h>
#    include <Common/PipeFDs.h>
#    include <Common/Stopwatch.h>
#    include <Common/ZooKeeper/ZooKeeperIO.h>
#    include <Common/logger_useful.h>
#    include <Common/setThreadName.h>


#    ifdef POCO_HAVE_FD_EPOLL
#        include <sys/epoll.h>
#    else
#        include <poll.h>
#    endif
>>>>>>> c23aa2b7

namespace ProfileEvents
{
    extern const Event KeeperTotalElapsedMicroseconds;
}


namespace DB
{

struct LastOp
{
public:
    String name{"NA"};
    int64_t last_cxid{-1};
    int64_t last_zxid{-1};
    int64_t last_response_time{0};
};

static const LastOp EMPTY_LAST_OP {"NA", -1, -1, 0};

namespace ErrorCodes
{
    extern const int SYSTEM_ERROR;
    extern const int LOGICAL_ERROR;
    extern const int UNEXPECTED_PACKET_FROM_CLIENT;
    extern const int TIMEOUT_EXCEEDED;
}

struct PollResult
{
    size_t responses_count{0};
    bool has_requests{false};
    bool error{false};
};

struct SocketInterruptablePollWrapper
{
    int sockfd;
    PipeFDs pipe;
    ReadBufferFromFileDescriptor response_in;

#if defined(POCO_HAVE_FD_EPOLL)
    int epollfd;
    epoll_event socket_event{};
    epoll_event pipe_event{};
#endif

    using InterruptCallback = std::function<void()>;

    explicit SocketInterruptablePollWrapper(const Poco::Net::StreamSocket & poco_socket_)
        : sockfd(poco_socket_.impl()->sockfd())
        , response_in(pipe.fds_rw[0])
    {
        pipe.setNonBlockingReadWrite();

#if defined(POCO_HAVE_FD_EPOLL)
        epollfd = epoll_create(2);
        if (epollfd < 0)
            throw ErrnoException(ErrorCodes::SYSTEM_ERROR, "Cannot epoll_create");

        socket_event.events = EPOLLIN | EPOLLERR | EPOLLPRI;
        socket_event.data.fd = sockfd;
        if (epoll_ctl(epollfd, EPOLL_CTL_ADD, sockfd, &socket_event) < 0)
        {
            int err = ::close(epollfd);
            chassert(!err || errno == EINTR);

            throw ErrnoException(ErrorCodes::SYSTEM_ERROR, "Cannot insert socket into epoll queue");
        }
        pipe_event.events = EPOLLIN | EPOLLERR | EPOLLPRI;
        pipe_event.data.fd = pipe.fds_rw[0];
        if (epoll_ctl(epollfd, EPOLL_CTL_ADD, pipe.fds_rw[0], &pipe_event) < 0)
        {
            int err = ::close(epollfd);
            chassert(!err || errno == EINTR);

            throw ErrnoException(ErrorCodes::SYSTEM_ERROR, "Cannot insert socket into epoll queue");
        }
#endif
    }

    int getResponseFD() const
    {
        return pipe.fds_rw[1];
    }

    PollResult poll(Poco::Timespan remaining_time, const ReadBufferFromPocoSocket & in)
    {

        bool socket_ready = false;
        bool fd_ready = false;

        if (in.available() != 0)
            socket_ready = true;

        if (response_in.available() != 0)
            fd_ready = true;

        int rc = 0;
        if (!fd_ready)
        {
#if defined(POCO_HAVE_FD_EPOLL)
            epoll_event evout[2];
            evout[0].data.fd = evout[1].data.fd = -1;
            do
            {
                Poco::Timestamp start;
                /// TODO: use epoll_pwait() for more precise timers
                rc = epoll_wait(epollfd, evout, 2, static_cast<int>(remaining_time.totalMilliseconds()));
                if (rc < 0 && errno == EINTR)
                {
                    Poco::Timestamp end;
                    Poco::Timespan waited = end - start;
                    if (waited < remaining_time)
                        remaining_time -= waited;
                    else
                        remaining_time = 0;
                }
            }
            while (rc < 0 && errno == EINTR);

            for (int i = 0; i < rc; ++i)
            {
                if (evout[i].data.fd == sockfd)
                    socket_ready = true;
                if (evout[i].data.fd == pipe.fds_rw[0])
                    fd_ready = true;
            }
#else
            pollfd poll_buf[2];
            poll_buf[0].fd = sockfd;
            poll_buf[0].events = POLLIN;
            poll_buf[1].fd = pipe.fds_rw[0];
            poll_buf[1].events = POLLIN;

            do
            {
                Poco::Timestamp start;
                rc = ::poll(poll_buf, 2, static_cast<int>(remaining_time.totalMilliseconds()));
                if (rc < 0 && errno == POCO_EINTR)
                {
                    Poco::Timestamp end;
                    Poco::Timespan waited = end - start;
                    if (waited < remaining_time)
                        remaining_time -= waited;
                    else
                        remaining_time = 0;
                }
            }
            while (rc < 0 && errno == POCO_EINTR);

            if (rc >= 1)
            {
                if (poll_buf[0].revents & POLLIN)
                    socket_ready = true;
                if (poll_buf[1].revents & POLLIN)
                    fd_ready = true;
            }
#endif
        }

        PollResult result{};
        result.has_requests = socket_ready;
        if (fd_ready)
        {
            UInt8 dummy;
            readIntBinary(dummy, response_in);
            result.responses_count = 1;
            auto available = response_in.available();
            response_in.ignore(available);
            result.responses_count += available;
        }

        if (rc < 0)
            result.error = true;

        return result;
    }

#if defined(POCO_HAVE_FD_EPOLL)
    ~SocketInterruptablePollWrapper()
    {
        int err = ::close(epollfd);
        chassert(!err || errno == EINTR);
    }
#endif
};

KeeperTCPHandler::KeeperTCPHandler(
    const Poco::Util::AbstractConfiguration & config_ref,
    std::shared_ptr<KeeperDispatcher> keeper_dispatcher_,
    Poco::Timespan receive_timeout_,
    Poco::Timespan send_timeout_,
    const Poco::Net::StreamSocket & socket_)
    : Poco::Net::TCPServerConnection(socket_)
    , log(getLogger("KeeperTCPHandler"))
    , keeper_dispatcher(keeper_dispatcher_)
    , operation_timeout(
          0,
          config_ref.getUInt(
              "keeper_server.coordination_settings.operation_timeout_ms", Coordination::DEFAULT_OPERATION_TIMEOUT_MS) * 1000)
    , min_session_timeout(
          0,
          config_ref.getUInt(
              "keeper_server.coordination_settings.min_session_timeout_ms", Coordination::DEFAULT_MIN_SESSION_TIMEOUT_MS) * 1000)
    , max_session_timeout(
          0,
          config_ref.getUInt(
              "keeper_server.coordination_settings.session_timeout_ms", Coordination::DEFAULT_MAX_SESSION_TIMEOUT_MS) * 1000)
    , poll_wrapper(std::make_unique<SocketInterruptablePollWrapper>(socket_))
    , send_timeout(send_timeout_)
    , receive_timeout(receive_timeout_)
    , responses(std::make_unique<ThreadSafeResponseQueue>(std::numeric_limits<size_t>::max()))
    , last_op(std::make_unique<LastOp>(EMPTY_LAST_OP))
{
    KeeperTCPHandler::registerConnection(this);
}

void KeeperTCPHandler::sendHandshake(bool has_leader, bool & use_compression)
{
    Coordination::write(Coordination::SERVER_HANDSHAKE_LENGTH, *out);
    if (has_leader)
    {
        if (use_compression)
            Coordination::write(Coordination::ZOOKEEPER_PROTOCOL_VERSION_WITH_COMPRESSION, *out);
        else
            Coordination::write(Coordination::ZOOKEEPER_PROTOCOL_VERSION, *out);
    }
    else
    {
        /// Ignore connections if we are not leader, client will throw exception
        /// and reconnect to another replica faster. ClickHouse client provide
        /// clear message for such protocol version.
        Coordination::write(Coordination::KEEPER_PROTOCOL_VERSION_CONNECTION_REJECT, *out);
    }

    Coordination::write(static_cast<int32_t>(session_timeout.totalMilliseconds()), *out);
    Coordination::write(session_id, *out);
    std::array<char, Coordination::PASSWORD_LENGTH> passwd{};
    Coordination::write(passwd, *out);
    out->next();
}

void KeeperTCPHandler::run()
{
    runImpl();
}

Poco::Timespan KeeperTCPHandler::receiveHandshake(int32_t handshake_length, bool & use_compression)
{
    int32_t protocol_version;
    int64_t last_zxid_seen;
    int32_t timeout_ms;
    int64_t previous_session_id = 0;    /// We don't support session restore. So previous session_id is always zero.
    std::array<char, Coordination::PASSWORD_LENGTH> passwd {};

    if (!isHandShake(handshake_length))
        throw Exception(ErrorCodes::UNEXPECTED_PACKET_FROM_CLIENT, "Unexpected handshake length received: {}", toString(handshake_length));

    Coordination::read(protocol_version, *in);

    if (protocol_version != Coordination::ZOOKEEPER_PROTOCOL_VERSION && protocol_version != Coordination::ZOOKEEPER_PROTOCOL_VERSION_WITH_COMPRESSION)
        throw Exception(ErrorCodes::UNEXPECTED_PACKET_FROM_CLIENT, "Unexpected protocol version: {}", toString(protocol_version));

    use_compression = (protocol_version == Coordination::ZOOKEEPER_PROTOCOL_VERSION_WITH_COMPRESSION);

    Coordination::read(last_zxid_seen, *in);
    Coordination::read(timeout_ms, *in);

    /// TODO Stop ignoring this value
    Coordination::read(previous_session_id, *in);
    Coordination::read(passwd, *in);

    int8_t readonly;
    if (handshake_length == Coordination::CLIENT_HANDSHAKE_LENGTH_WITH_READONLY)
        Coordination::read(readonly, *in);

    return Poco::Timespan(timeout_ms * 1000);
}


void KeeperTCPHandler::runImpl()
{
    setThreadName("KeeperHandler");

    socket().setReceiveTimeout(receive_timeout);
    socket().setSendTimeout(send_timeout);
    socket().setNoDelay(true);

    in.emplace(socket());
    out.emplace(socket());
    compressed_in.reset();
    compressed_out.reset();

    bool use_compression = false;

    if (in->eof())
    {
        LOG_WARNING(log, "Client has not sent any data.");
        return;
    }

    int32_t header;
    try
    {
        Coordination::read(header, *in);
    }
    catch (const Exception & e)
    {
        LOG_WARNING(log, "Error while read connection header {}", e.displayText());
        return;
    }

    /// All four letter word command code is larger than 2^24 or lower than 0.
    /// Hand shake package length must be lower than 2^24 and larger than 0.
    /// So collision never happens.
    int32_t four_letter_cmd = header;
    if (!isHandShake(four_letter_cmd))
    {
        connected.store(true, std::memory_order_relaxed);
        tryExecuteFourLetterWordCmd(four_letter_cmd);
        return;
    }

    try
    {
        int32_t handshake_length = header;
        auto client_timeout = receiveHandshake(handshake_length, use_compression);

        if (client_timeout.totalMilliseconds() == 0)
            client_timeout = Poco::Timespan(Coordination::DEFAULT_SESSION_TIMEOUT_MS * Poco::Timespan::MILLISECONDS);
        session_timeout = std::max(client_timeout, min_session_timeout);
        session_timeout = std::min(session_timeout, max_session_timeout);
    }
    catch (const Exception & e) /// Typical for an incorrect username, password, or address.
    {
        LOG_WARNING(log, "Cannot receive handshake {}", e.displayText());
        return;
    }

    if (keeper_dispatcher->isServerActive())
    {
        try
        {
            LOG_INFO(log, "Requesting session ID for the new client");
            session_id = keeper_dispatcher->getSessionID(session_timeout.totalMilliseconds());
            LOG_INFO(log, "Received session ID {}", session_id);
        }
        catch (const Exception & e)
        {
            LOG_WARNING(log, "Cannot receive session id {}", e.displayText());
            sendHandshake(/* has_leader */ false, use_compression);
            return;

        }

        sendHandshake(/* has_leader */ true, use_compression);
    }
    else
    {
        LOG_WARNING(log, "Ignoring user request, because the server is not active yet");
        sendHandshake(/* has_leader */ false, use_compression);
        return;
    }

    if (use_compression)
    {
        compressed_in.emplace(*in);
        compressed_out.emplace(*out, CompressionCodecFactory::instance().get("LZ4",{}));
    }

    auto response_fd = poll_wrapper->getResponseFD();
    auto response_callback = [my_responses = this->responses,
                              response_fd](const Coordination::ZooKeeperResponsePtr & response, Coordination::ZooKeeperRequestPtr request)
    {
        if (!my_responses->push(RequestWithResponse{response, std::move(request)}))
            throw Exception(ErrorCodes::SYSTEM_ERROR, "Could not push response with xid {} and zxid {}", response->xid, response->zxid);

        UInt8 single_byte = 1;
        [[maybe_unused]] ssize_t result = write(response_fd, &single_byte, sizeof(single_byte));
    };
    keeper_dispatcher->registerSession(session_id, response_callback);

    Stopwatch logging_stopwatch;
    auto operation_max_ms = keeper_dispatcher->getKeeperContext()->getCoordinationSettings()->log_slow_connection_operation_threshold_ms;
    auto log_long_operation = [&](const String & operation)
    {
        auto elapsed_ms = logging_stopwatch.elapsedMilliseconds();
        if (operation_max_ms < elapsed_ms)
            LOG_INFO(log, "{} for session {} took {} ms", operation, session_id, elapsed_ms);
        logging_stopwatch.restart();
    };

    session_stopwatch.start();
    connected.store(true, std::memory_order_release);
    bool close_received = false;

    try
    {
        while (true)
        {
            using namespace std::chrono_literals;

            PollResult result = poll_wrapper->poll(session_timeout, *in);
            log_long_operation("Polling socket");
            if (result.has_requests && !close_received)
            {
                if (in->eof())
                {
                    LOG_DEBUG(log, "Client closed connection, session id #{}", session_id);
                    keeper_dispatcher->finishSession(session_id);
                    break;
                }

                auto [received_op, received_xid] = receiveRequest();
                packageReceived();
                log_long_operation("Receiving request");

                if (received_op == Coordination::OpNum::Close)
                {
                    LOG_DEBUG(log, "Received close event with xid {} for session id #{}", received_xid, session_id);
                    close_xid = received_xid;
                    close_received = true;
                }
                else if (received_op == Coordination::OpNum::Heartbeat)
                {
                    LOG_TRACE(log, "Received heartbeat for session #{}", session_id);
                }
                else
                    operations[received_xid] = Poco::Timestamp();

                /// Each request restarts session stopwatch
                session_stopwatch.restart();
            }

            /// Process exact amount of responses from pipe
            /// otherwise state of responses queue and signaling pipe
            /// became inconsistent and race condition is possible.
            while (result.responses_count != 0)
            {
                RequestWithResponse request_with_response;

                if (!responses->tryPop(request_with_response))
                    throw Exception(ErrorCodes::LOGICAL_ERROR, "We must have ready response, but queue is empty. It's a bug.");
                log_long_operation("Waiting for response to be ready");

                auto & response = request_with_response.response;
                if (response->xid == close_xid)
                {
                    LOG_DEBUG(log, "Session #{} successfully closed", session_id);
                    return;
                }

                updateStats(response, request_with_response.request);
                packageSent();

                response->write(getWriteBuffer());
                flushWriteBuffer();
                log_long_operation("Sending response");
                if (response->error == Coordination::Error::ZSESSIONEXPIRED)
                {
                    LOG_DEBUG(log, "Session #{} expired because server shutting down or quorum is not alive", session_id);
                    keeper_dispatcher->finishSession(session_id);
                    return;
                }

                result.responses_count--;
            }

            if (result.error)
                throw Exception(ErrorCodes::SYSTEM_ERROR, "Exception happened while reading from socket");

            if (session_stopwatch.elapsedMicroseconds() > static_cast<UInt64>(session_timeout.totalMicroseconds()))
            {
                LOG_DEBUG(log, "Session #{} expired", session_id);
                keeper_dispatcher->finishSession(session_id);
                break;
            }
        }
    }
    catch (const Exception & ex)
    {
        log_long_operation("Unknown operation");
        LOG_TRACE(log, "Has {} responses in the queue", responses->size());
        LOG_INFO(log, "Got exception processing session #{}: {}", session_id, getExceptionMessage(ex, true));
        keeper_dispatcher->finishSession(session_id);
    }
}

bool KeeperTCPHandler::isHandShake(int32_t handshake_length)
{
    return handshake_length == Coordination::CLIENT_HANDSHAKE_LENGTH
    || handshake_length == Coordination::CLIENT_HANDSHAKE_LENGTH_WITH_READONLY;
}

bool KeeperTCPHandler::tryExecuteFourLetterWordCmd(int32_t command)
{
    if (!FourLetterCommandFactory::instance().isKnown(command))
    {
        LOG_WARNING(log, "invalid four letter command {}", IFourLetterCommand::toName(command));
        return false;
    }
    else if (!FourLetterCommandFactory::instance().isEnabled(command))
    {
        LOG_WARNING(log, "Not enabled four letter command {}", IFourLetterCommand::toName(command));
        return false;
    }
    else
    {
        auto command_ptr = FourLetterCommandFactory::instance().get(command);
        LOG_DEBUG(log, "Receive four letter command {}", command_ptr->name());

        try
        {
            String res = command_ptr->run();
            out->write(res.data(),res.size());
            out->next();
        }
        catch (...)
        {
            tryLogCurrentException(log, "Error when executing four letter command " + command_ptr->name());
        }

        return true;
    }
}

WriteBuffer & KeeperTCPHandler::getWriteBuffer()
{
    if (compressed_out)
        return *compressed_out;
    return *out;
}

void KeeperTCPHandler::flushWriteBuffer()
{
    if (compressed_out)
        compressed_out->next();
    out->next();
}

ReadBuffer & KeeperTCPHandler::getReadBuffer()
{
    if (compressed_in)
        return *compressed_in;
    return *in;
}

std::pair<Coordination::OpNum, Coordination::XID> KeeperTCPHandler::receiveRequest()
{
    auto & read_buffer = getReadBuffer();
    int32_t length;
    Coordination::read(length, read_buffer);
    int32_t xid;
    Coordination::read(xid, read_buffer);

    Coordination::OpNum opnum;
    Coordination::read(opnum, read_buffer);

    Coordination::ZooKeeperRequestPtr request = Coordination::ZooKeeperRequestFactory::instance().get(opnum);
    request->xid = xid;
    request->readImpl(read_buffer);

    if (!keeper_dispatcher->putRequest(request, session_id))
        throw Exception(ErrorCodes::TIMEOUT_EXCEEDED, "Session {} already disconnected", session_id);
    return std::make_pair(opnum, xid);
}

void KeeperTCPHandler::packageSent()
{
    conn_stats.incrementPacketsSent();
    keeper_dispatcher->incrementPacketsSent();
}

void KeeperTCPHandler::packageReceived()
{
    conn_stats.incrementPacketsReceived();
    keeper_dispatcher->incrementPacketsReceived();
}

void KeeperTCPHandler::updateStats(Coordination::ZooKeeperResponsePtr & response, const Coordination::ZooKeeperRequestPtr & request)
{
    /// update statistics ignoring watch response and heartbeat.
    if (response->xid != Coordination::WATCH_XID && response->getOpNum() != Coordination::OpNum::Heartbeat)
    {
        Int64 elapsed = (Poco::Timestamp() - operations[response->xid]);
        ProfileEvents::increment(ProfileEvents::KeeperTotalElapsedMicroseconds, elapsed);
        Int64 elapsed_ms = elapsed / 1000;

        if (request && elapsed_ms > static_cast<Int64>(keeper_dispatcher->getKeeperContext()->getCoordinationSettings()->log_slow_total_threshold_ms))
        {
            LOG_INFO(
                log,
                "Total time to process a request took too long ({}ms).\nRequest info: {}",
                elapsed,
                request->toString(/*short_format=*/true));
        }

        conn_stats.updateLatency(elapsed_ms);

        operations.erase(response->xid);
        keeper_dispatcher->updateKeeperStatLatency(elapsed_ms);

        last_op.set(std::make_unique<LastOp>(LastOp{
            .name = Coordination::toString(response->getOpNum()),
            .last_cxid = response->xid,
            .last_zxid = response->zxid,
            .last_response_time = Poco::Timestamp().epochMicroseconds() / 1000,
        }));
    }

}

KeeperConnectionStats & KeeperTCPHandler::getConnectionStats()
{
    return conn_stats;
}

void KeeperTCPHandler::dumpStats(WriteBufferFromOwnString & buf, bool brief)
{
    if (!connected.load(std::memory_order_acquire))
        return;

    auto & stats = getConnectionStats();

    writeText(' ', buf);
    writeText(socket().peerAddress().toString(), buf);
    writeText("(recved=", buf);
    writeIntText(stats.getPacketsReceived(), buf);
    writeText(",sent=", buf);
    writeIntText(stats.getPacketsSent(), buf);
    if (!brief)
    {
        if (session_id != 0)
        {
            writeText(",sid=0x", buf);
            writeText(getHexUIntLowercase(session_id), buf);

            writeText(",lop=", buf);
            LastOpPtr op = last_op.get();
            writeText(op->name, buf);
            writeText(",est=", buf);
            writeIntText(established.epochMicroseconds() / 1000, buf);
            writeText(",to=", buf);
            writeIntText(session_timeout.totalMilliseconds(), buf);
            int64_t last_cxid = op->last_cxid;
            if (last_cxid >= 0)
            {
                writeText(",lcxid=0x", buf);
                writeText(getHexUIntLowercase(last_cxid), buf);
            }
            writeText(",lzxid=0x", buf);
            writeText(getHexUIntLowercase(op->last_zxid), buf);
            writeText(",lresp=", buf);
            writeIntText(op->last_response_time, buf);

            writeText(",llat=", buf);
            writeIntText(stats.getLastLatency(), buf);
            writeText(",minlat=", buf);
            writeIntText(stats.getMinLatency(), buf);
            writeText(",avglat=", buf);
            writeIntText(stats.getAvgLatency(), buf);
            writeText(",maxlat=", buf);
            writeIntText(stats.getMaxLatency(), buf);
        }
    }
    writeText(')', buf);
    writeText('\n', buf);
}

void KeeperTCPHandler::resetStats()
{
    conn_stats.reset();
    last_op.set(std::make_unique<LastOp>(EMPTY_LAST_OP));
}

KeeperTCPHandler::~KeeperTCPHandler()
{
    KeeperTCPHandler::unregisterConnection(this);
}

std::mutex KeeperTCPHandler::conns_mutex;
std::unordered_set<KeeperTCPHandler *> KeeperTCPHandler::connections;

void KeeperTCPHandler::registerConnection(KeeperTCPHandler * conn)
{
    std::lock_guard lock(conns_mutex);
    connections.insert(conn);
}

void KeeperTCPHandler::unregisterConnection(KeeperTCPHandler * conn)
{
    std::lock_guard lock(conns_mutex);
    connections.erase(conn);
}

void KeeperTCPHandler::dumpConnections(WriteBufferFromOwnString & buf, bool brief)
{
    std::lock_guard lock(conns_mutex);
    for (auto * conn : connections)
    {
        conn->dumpStats(buf, brief);
    }
}

void KeeperTCPHandler::resetConnsStats()
{
    std::lock_guard lock(conns_mutex);
    for (auto * conn : connections)
    {
        conn->resetStats();
    }
}

}

#endif<|MERGE_RESOLUTION|>--- conflicted
+++ resolved
@@ -2,35 +2,8 @@
 
 #if USE_NURAFT
 
-<<<<<<< HEAD
-#include <Common/ZooKeeper/ZooKeeperIO.h>
-#include <Core/Types.h>
-#include <Coordination/CoordinationSettings.h>
-#include <IO/WriteBufferFromPocoSocket.h>
-#include <IO/ReadBufferFromPocoSocket.h>
-#include <Poco/Net/NetException.h>
-#include <Common/CurrentThread.h>
-#include <Common/Stopwatch.h>
-#include <Common/NetException.h>
-#include <Common/setThreadName.h>
-#include <Common/logger_useful.h>
-#include <base/defines.h>
-#include <Common/PipeFDs.h>
-#include <Poco/Util/AbstractConfiguration.h>
-#include <IO/ReadBufferFromFileDescriptor.h>
-#include <mutex>
-#include <Coordination/FourLetterCommand.h>
-#include <IO/CompressionMethod.h>
-#include <base/hex.h>
-
-
-#ifdef POCO_HAVE_FD_EPOLL
-    #include <sys/epoll.h>
-#else
-    #include <poll.h>
-#endif
-=======
 #    include <mutex>
+#    include <Coordination/CoordinationSettings.h>
 #    include <Coordination/FourLetterCommand.h>
 #    include <Core/Types.h>
 #    include <IO/CompressionMethod.h>
@@ -55,7 +28,6 @@
 #    else
 #        include <poll.h>
 #    endif
->>>>>>> c23aa2b7
 
 namespace ProfileEvents
 {
