--- conflicted
+++ resolved
@@ -185,11 +185,7 @@
 class FullMergeJoinCursor : boost::noncopyable
 {
 public:
-<<<<<<< HEAD
-    FullMergeJoinCursor(const Block & sample_block_, const SortDescription & description_, bool is_asof = false);
-=======
-    explicit FullMergeJoinCursor(const Block & sample_block_, const SortDescription & description_);
->>>>>>> 50c1121c
+    explicit FullMergeJoinCursor(const Block & sample_block_, const SortDescription & description_, bool is_asof = false);
 
     bool fullyCompleted() const;
     void setChunk(Chunk && chunk);
