--- conflicted
+++ resolved
@@ -40,8 +40,7 @@
     desc.reserve(columns.size());
     for (const auto & name : columns)
         desc.emplace_back(name);
-<<<<<<< HEAD
-    return std::make_unique<FullMergeJoinCursor>(materializeBlock(block), desc, strictness == JoinStrictness::Asof);
+    return std::make_unique<FullMergeJoinCursor>(block, desc, strictness == JoinStrictness::Asof);
 }
 
 bool isNullAt(const IColumn & column, size_t row)
@@ -49,9 +48,6 @@
     if (const auto * nullable_column = checkAndGetColumn<ColumnNullable>(&column))
         return nullable_column->isNullAt(row);
     return false;
-=======
-    return std::make_unique<FullMergeJoinCursor>(block, desc);
->>>>>>> 50c1121c
 }
 
 template <bool has_left_nulls, bool has_right_nulls>
@@ -250,7 +246,6 @@
 {
     values.resize_fill(values.size() + num, value);
 }
-
 }
 
 JoinKeyRow::JoinKeyRow(const FullMergeJoinCursor & cursor, size_t pos)
@@ -340,11 +335,9 @@
     key.reset();
     value.clear();
 }
-}
-
-<<<<<<< HEAD
+
 FullMergeJoinCursor::FullMergeJoinCursor(const Block & sample_block_, const SortDescription & description_, bool is_asof)
-    : sample_block(sample_block_.cloneEmpty())
+    : sample_block(materializeBlock(sample_block_).cloneEmpty())
     , desc(description_)
 {
     if (desc.empty())
@@ -361,13 +354,7 @@
         chassert(asof_column_description.direction == 1 && asof_column_description.nulls_direction == 1);
         asof_column_position = sample_block.getPositionByName(asof_column_description.column_name);
     }
-=======
-FullMergeJoinCursor::FullMergeJoinCursor(const Block & sample_block_, const SortDescription & description_)
-    : sample_block(materializeBlock(sample_block_).cloneEmpty()), desc(description_)
-{
->>>>>>> 50c1121c
-}
-
+}
 
 const Chunk & FullMergeJoinCursor::getCurrent() const
 {
