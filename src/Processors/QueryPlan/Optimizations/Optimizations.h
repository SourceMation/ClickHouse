#pragma once
#include <Processors/QueryPlan/QueryPlan.h>
#include <Processors/QueryPlan/Optimizations/QueryPlanOptimizationSettings.h>
#include <array>

namespace DB
{

namespace QueryPlanOptimizations
{

/// This is the main function which optimizes the whole QueryPlan tree.
void optimizeTree(const QueryPlanOptimizationSettings & settings, QueryPlan::Node & root, QueryPlan::Nodes & nodes);

void optimizeReadInOrder(QueryPlan::Node & node);
void optimizePrimaryKeyCondition(QueryPlan::Node & root);

/// Optimization is a function applied to QueryPlan::Node.
/// It can read and update subtree of specified node.
/// It return the number of updated layers of subtree if some change happened.
/// It must guarantee that the structure of tree is correct.
///
/// New nodes should be added to QueryPlan::Nodes list.
/// It is not needed to remove old nodes from the list.
struct Optimization
{
    using Function = size_t (*)(QueryPlan::Node *, QueryPlan::Nodes &);
    const Function apply = nullptr;
    const char * name = "";
    const bool QueryPlanOptimizationSettings::* const is_enabled{};
};

/// Move ARRAY JOIN up if possible.
size_t tryLiftUpArrayJoin(QueryPlan::Node * parent_node, QueryPlan::Nodes & nodes);

/// Move LimitStep down if possible.
size_t tryPushDownLimit(QueryPlan::Node * parent_node, QueryPlan::Nodes &);

/// Split FilterStep into chain `ExpressionStep -> FilterStep`, where FilterStep contains minimal number of nodes.
size_t trySplitFilter(QueryPlan::Node * node, QueryPlan::Nodes & nodes);

/// Replace chain `ExpressionStep -> ExpressionStep` to single ExpressionStep
/// Replace chain `FilterStep -> ExpressionStep` to single FilterStep
size_t tryMergeExpressions(QueryPlan::Node * parent_node, QueryPlan::Nodes &);

/// Move FilterStep down if possible.
/// May split FilterStep and push down only part of it.
size_t tryPushDownFilter(QueryPlan::Node * parent_node, QueryPlan::Nodes & nodes);

/// Move ExpressionStep after SortingStep if possible.
/// May split ExpressionStep and lift up only a part of it.
size_t tryExecuteFunctionsAfterSorting(QueryPlan::Node * parent_node, QueryPlan::Nodes & nodes);

/// Utilize storage sorting when sorting for window functions.
/// Update information about prefix sort description in SortingStep.
size_t tryReuseStorageOrderingForWindowFunctions(QueryPlan::Node * parent_node, QueryPlan::Nodes & nodes);

/// Reading in order from MergeTree table if DISTINCT columns match or form a prefix of MergeTree sorting key
size_t tryDistinctReadInOrder(QueryPlan::Node * node, QueryPlan::Nodes & nodes);

inline const auto & getOptimizations()
{
    static const std::array<Optimization, 8> optimizations = {{
        {tryLiftUpArrayJoin, "liftUpArrayJoin", &QueryPlanOptimizationSettings::optimize_plan},
        {tryPushDownLimit, "pushDownLimit", &QueryPlanOptimizationSettings::optimize_plan},
        {trySplitFilter, "splitFilter", &QueryPlanOptimizationSettings::optimize_plan},
        {tryMergeExpressions, "mergeExpressions", &QueryPlanOptimizationSettings::optimize_plan},
        {tryPushDownFilter, "pushDownFilter", &QueryPlanOptimizationSettings::filter_push_down},
        {tryExecuteFunctionsAfterSorting, "liftUpFunctions", &QueryPlanOptimizationSettings::optimize_plan},
<<<<<<< HEAD
        // {tryReuseStorageOrderingForWindowFunctions, "reuseStorageOrderingForWindowFunctions", &QueryPlanOptimizationSettings::optimize_plan}
=======
        {tryReuseStorageOrderingForWindowFunctions, "reuseStorageOrderingForWindowFunctions", &QueryPlanOptimizationSettings::optimize_plan},
        {tryDistinctReadInOrder, "distinctReadInOrder", &QueryPlanOptimizationSettings::distinct_in_order},
>>>>>>> 86b81a2b
    }};

    return optimizations;
}

}

}<|MERGE_RESOLUTION|>--- conflicted
+++ resolved
@@ -67,12 +67,8 @@
         {tryMergeExpressions, "mergeExpressions", &QueryPlanOptimizationSettings::optimize_plan},
         {tryPushDownFilter, "pushDownFilter", &QueryPlanOptimizationSettings::filter_push_down},
         {tryExecuteFunctionsAfterSorting, "liftUpFunctions", &QueryPlanOptimizationSettings::optimize_plan},
-<<<<<<< HEAD
-        // {tryReuseStorageOrderingForWindowFunctions, "reuseStorageOrderingForWindowFunctions", &QueryPlanOptimizationSettings::optimize_plan}
-=======
         {tryReuseStorageOrderingForWindowFunctions, "reuseStorageOrderingForWindowFunctions", &QueryPlanOptimizationSettings::optimize_plan},
         {tryDistinctReadInOrder, "distinctReadInOrder", &QueryPlanOptimizationSettings::distinct_in_order},
->>>>>>> 86b81a2b
     }};
 
     return optimizations;
