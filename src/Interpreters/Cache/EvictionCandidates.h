--- conflicted
+++ resolved
@@ -9,11 +9,7 @@
 public:
     using FinalizeEvictionFunc = std::function<void(const CachePriorityGuard::Lock & lk)>;
 
-<<<<<<< HEAD
-    EvictionCandidates() = default;
-=======
     EvictionCandidates();
->>>>>>> 49de5387
     ~EvictionCandidates();
 
     void add(
