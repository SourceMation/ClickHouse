#pragma once

#include <Core/Block.h>
#include <Core/NamesAndTypes.h>
#include <Databases/IDatabase.h>
#include <IO/WriteHelpers.h>
#include <Interpreters/Context.h>
#include <Interpreters/IdentifierSemantic.h>
#include <Interpreters/InDepthNodeVisitor.h>
#include <Interpreters/interpretSubquery.h>
#include <Interpreters/PreparedSets.h>
#include <Interpreters/TableJoin.h>
#include <Parsers/ASTFunction.h>
#include <Parsers/ASTIdentifier.h>
#include <Parsers/ASTLiteral.h>
#include <Parsers/ASTSelectQuery.h>
#include <Parsers/ASTSubquery.h>
#include <Parsers/ASTTablesInSelectQuery.h>
#include <Parsers/IAST.h>
#include <Processors/Executors/CompletedPipelineExecutor.h>
#include <Processors/Sinks/SinkToStorage.h>
#include <Processors/QueryPlan/QueryPlan.h>
#include <Common/typeid_cast.h>
#include <Storages/ColumnsDescription.h>
#include <Storages/ConstraintsDescription.h>
#include <Storages/IStorage.h>

namespace DB
{

namespace ErrorCodes
{
    extern const int WRONG_GLOBAL_SUBQUERY;
    extern const int LOGICAL_ERROR;
}

class GlobalSubqueriesMatcher
{
public:
    struct Data : WithContext
    {
        size_t subquery_depth;
        bool is_remote;
        bool is_explain;
        TemporaryTablesMapping & external_tables;
        PreparedSetsPtr prepared_sets;
        bool & has_global_subqueries;
        TableJoin * table_join;

        Data(
            ContextPtr context_,
            size_t subquery_depth_,
            bool is_remote_,
            bool is_explain_,
            TemporaryTablesMapping & tables,
            PreparedSetsPtr prepared_sets_,
            bool & has_global_subqueries_,
            TableJoin * table_join_)
            : WithContext(context_)
            , subquery_depth(subquery_depth_)
            , is_remote(is_remote_)
            , is_explain(is_explain_)
            , external_tables(tables)
            , prepared_sets(prepared_sets_)
            , has_global_subqueries(has_global_subqueries_)
            , table_join(table_join_)
        {
        }

        void addExternalStorage(ASTPtr & ast, const Names & required_columns, bool set_alias = false)
        {
            // std::cerr << "=============== addExternalStorage is remote " << is_remote << std::endl;
            /// With nondistributed queries, creating temporary tables does not make sense.
            if (!is_remote)
                return;

            bool is_table = false;
            ASTPtr subquery_or_table_name; /// ASTTableIdentifier | ASTSubquery | ASTTableExpression

            if (const auto * ast_table_expr = ast->as<ASTTableExpression>())
            {
                subquery_or_table_name = ast_table_expr->subquery;

                if (ast_table_expr->database_and_table_name)
                {
                    subquery_or_table_name = ast_table_expr->database_and_table_name;
                    is_table = true;
                }
            }
            else if (ast->as<ASTTableIdentifier>())
            {
                subquery_or_table_name = ast;
                is_table = true;
            }
            else if (ast->as<ASTSubquery>())
            {
                subquery_or_table_name = ast;
            }

            if (!subquery_or_table_name)
                throw Exception(ErrorCodes::WRONG_GLOBAL_SUBQUERY, "Global subquery requires subquery or table name");

            if (is_table)
            {
                /// If this is already an external table, you do not need to add anything. Just remember its presence.
                auto temporary_table_name = getIdentifierName(subquery_or_table_name);
                bool exists_in_local_map = external_tables.contains(temporary_table_name);
                bool exists_in_context = static_cast<bool>(getContext()->tryResolveStorageID(
                    StorageID("", temporary_table_name), Context::ResolveExternal));
                if (exists_in_local_map || exists_in_context)
                    return;
            }

            String alias = subquery_or_table_name->tryGetAlias();
            String external_table_name;
            if (alias.empty())
            {
                auto hash = subquery_or_table_name->getTreeHash();
                external_table_name = fmt::format("_data_{}_{}", hash.first, hash.second);
            }
            else
                external_table_name = alias;

            /** We replace the subquery with the name of the temporary table.
                * It is in this form, the request will go to the remote server.
                * This temporary table will go to the remote server, and on its side,
                *  instead of doing a subquery, you just need to read it.
                *  TODO We can do better than using alias to name external tables
                */

            auto database_and_table_name = std::make_shared<ASTTableIdentifier>(external_table_name);
            if (set_alias)
            {
                if (auto * table_name = subquery_or_table_name->as<ASTTableIdentifier>())
                    if (alias.empty())
                        alias = table_name->shortName();
                database_and_table_name->setAlias(alias);
            }

            if (auto * ast_table_expr = ast->as<ASTTableExpression>())
            {
                ast_table_expr->subquery.reset();
                ast_table_expr->database_and_table_name = database_and_table_name;

                ast_table_expr->children.clear();
                ast_table_expr->children.emplace_back(database_and_table_name);
            }
            else
                ast = database_and_table_name;

            if (external_tables.contains(external_table_name))
                return;

            auto interpreter = interpretSubquery(subquery_or_table_name, getContext(), subquery_depth, required_columns);

            Block sample = interpreter->getSampleBlock();
            NamesAndTypesList columns = sample.getNamesAndTypesList();

            auto external_storage_holder = std::make_shared<TemporaryTableHolder>(
                getContext(),
                ColumnsDescription{columns},
                ConstraintsDescription{},
                nullptr,
                /*create_for_global_subquery*/ true);
            StoragePtr external_storage = external_storage_holder->getTable();

            // std::cerr << "......... adding external table " << external_table_name << std::endl;

            external_tables.emplace(external_table_name, external_storage_holder);

            /// We need to materialize external tables immediately because reading from distributed
            /// tables might generate local plans which can refer to external tables during index
            /// analysis. It's too late to populate the external table via CreatingSetsTransform.
<<<<<<< HEAD
            // if (is_explain)
            // {
            //     /// Do not materialize external tables if it's explain statement.
            // }
            // else if (getContext()->getSettingsRef().use_index_for_in_with_subqueries)
            // {
            //     auto external_table = external_storage_holder->getTable();
            //     auto table_out = external_table->write({}, external_table->getInMemoryMetadataPtr(), getContext());
            //     auto io = interpreter->execute();
            //     io.pipeline.complete(std::move(table_out));
            //     CompletedPipelineExecutor executor(io.pipeline);
            //     executor.execute();
            // }
            // else
=======
            if (is_explain)
            {
                /// Do not materialize external tables if it's explain statement.
            }
            else if (getContext()->getSettingsRef().use_index_for_in_with_subqueries)
            {
                auto external_table = external_storage_holder->getTable();
                auto table_out = external_table->write({}, external_table->getInMemoryMetadataPtr(), getContext(), /*async_insert=*/false);
                auto io = interpreter->execute();
                io.pipeline.complete(std::move(table_out));
                CompletedPipelineExecutor executor(io.pipeline);
                executor.execute();
            }
            else
>>>>>>> 57d14457
            {
                // auto & subquery_for_set = prepared_sets->getSubquery(external_table_name);
                // subquery_for_set.createSource(*interpreter, external_storage);
                auto key = subquery_or_table_name->getColumnName();
                auto set_key = PreparedSetKey::forSubquery(database_and_table_name->getTreeHash());

                // std::cerr << "====== Adding key " << set_key.toString() << std::endl;

                if (!prepared_sets->getFuture(set_key))
                {
                    SubqueryForSet subquery_for_set;
                    subquery_for_set.key = std::move(key);
                    subquery_for_set.table = std::move(external_storage);
                    subquery_for_set.createSource(*interpreter);

                    //std::cerr << reinterpret_cast<const void *>(prepared_sets.get()) << std::endl;
                    auto future_set = prepared_sets->addFromSubquery(set_key, std::move(subquery_for_set), getContext()->getSettingsRef(), nullptr);
                    // std::cerr << "... Future set " << reinterpret_cast<const void *>(external_storage_holder.get()) << " " << reinterpret_cast<const void *>(future_set.get()) << std::endl;
                    external_storage_holder->future_set = std::move(future_set);
                }
                else
                    throw Exception(ErrorCodes::LOGICAL_ERROR, "Set is already created for GLOBAL IN");
                    //prepared_sets->addStorageToSubquery(key, std::move(external_storage));
            }

            /** NOTE If it was written IN tmp_table - the existing temporary (but not external) table,
            *  then a new temporary table will be created (for example, _data1),
            *  and the data will then be copied to it.
            * Maybe this can be avoided.
            */
        }
    };

    static void visit(ASTPtr & ast, Data & data)
    {
        if (auto * t = ast->as<ASTFunction>())
            visit(*t, ast, data);
        if (auto * t = ast->as<ASTTablesInSelectQueryElement>())
            visit(*t, ast, data);
    }

    static bool needChildVisit(ASTPtr &, const ASTPtr & child)
    {
        /// We do not go into subqueries.
        return !child->as<ASTSelectQuery>();
    }

private:
    static bool shouldBeExecutedGlobally(const Data & data)
    {
        const Settings & settings = data.getContext()->getSettingsRef();
        /// For parallel replicas we reinterpret JOIN as GLOBAL JOIN as a way to broadcast data
        const bool enable_parallel_processing_of_joins = data.getContext()->canUseParallelReplicasOnInitiator();
        return settings.prefer_global_in_and_join || enable_parallel_processing_of_joins;
    }


    /// GLOBAL IN
    static void visit(ASTFunction & func, ASTPtr &, Data & data)
    {
        if ((shouldBeExecutedGlobally(data)
             && (func.name == "in" || func.name == "notIn" || func.name == "nullIn" || func.name == "notNullIn"))
            || func.name == "globalIn" || func.name == "globalNotIn" || func.name == "globalNullIn" || func.name == "globalNotNullIn")
        {
            ASTPtr & ast = func.arguments->children[1];

            /// Literal or function can use regular IN.
            /// NOTE: We don't support passing table functions to IN.
            if (ast->as<ASTLiteral>() || ast->as<ASTFunction>())
            {
                if (func.name == "globalIn")
                    func.name = "in";
                else if (func.name == "globalNotIn")
                    func.name = "notIn";
                else if (func.name == "globalNullIn")
                    func.name = "nullIn";
                else if (func.name == "globalNotNullIn")
                    func.name = "notNullIn";
                return;
            }

            data.addExternalStorage(ast, {});
            data.has_global_subqueries = true;
        }
    }

    /// GLOBAL JOIN
    static void visit(ASTTablesInSelectQueryElement & table_elem, ASTPtr &, Data & data)
    {
        if (table_elem.table_join
            && (table_elem.table_join->as<ASTTableJoin &>().locality == JoinLocality::Global || shouldBeExecutedGlobally(data)))
        {
            Names required_columns;

            /// Fill required columns for GLOBAL JOIN.
            /// This code is partial copy-paste from ExpressionAnalyzer.
            if (data.table_join)
            {
                auto joined_block_actions = data.table_join->createJoinedBlockActions(data.getContext());
                NamesWithAliases required_columns_with_aliases = data.table_join->getRequiredColumns(
                    Block(joined_block_actions->getResultColumns()), joined_block_actions->getRequiredColumns().getNames());

                for (auto & pr : required_columns_with_aliases)
                    required_columns.push_back(pr.first);
            }

            data.addExternalStorage(table_elem.table_expression, required_columns, true);
            data.has_global_subqueries = true;
        }
    }
};

/// Converts GLOBAL subqueries to external tables; Puts them into the external_tables dictionary: name -> StoragePtr.
using GlobalSubqueriesVisitor = InDepthNodeVisitor<GlobalSubqueriesMatcher, false>;

}<|MERGE_RESOLUTION|>--- conflicted
+++ resolved
@@ -171,7 +171,6 @@
             /// We need to materialize external tables immediately because reading from distributed
             /// tables might generate local plans which can refer to external tables during index
             /// analysis. It's too late to populate the external table via CreatingSetsTransform.
-<<<<<<< HEAD
             // if (is_explain)
             // {
             //     /// Do not materialize external tables if it's explain statement.
@@ -186,22 +185,6 @@
             //     executor.execute();
             // }
             // else
-=======
-            if (is_explain)
-            {
-                /// Do not materialize external tables if it's explain statement.
-            }
-            else if (getContext()->getSettingsRef().use_index_for_in_with_subqueries)
-            {
-                auto external_table = external_storage_holder->getTable();
-                auto table_out = external_table->write({}, external_table->getInMemoryMetadataPtr(), getContext(), /*async_insert=*/false);
-                auto io = interpreter->execute();
-                io.pipeline.complete(std::move(table_out));
-                CompletedPipelineExecutor executor(io.pipeline);
-                executor.execute();
-            }
-            else
->>>>>>> 57d14457
             {
                 // auto & subquery_for_set = prepared_sets->getSubquery(external_table_name);
                 // subquery_for_set.createSource(*interpreter, external_storage);
