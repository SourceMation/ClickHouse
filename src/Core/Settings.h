--- conflicted
+++ resolved
@@ -574,13 +574,10 @@
     M(Bool, enable_filesystem_cache_on_write_operations, false, "Write into cache on write operations. To actually work this setting requires be added to disk config too", 0) \
     M(Bool, enable_filesystem_cache_log, false, "Allows to record the filesystem caching log for each query", 0) \
     M(Bool, read_from_filesystem_cache_if_exists_otherwise_bypass_cache, false, "", 0) \
-<<<<<<< HEAD
     M(Bool, filesystem_cache_do_not_evict_index_and_marks_files, true, "", 0) \
     M(Bool, enable_filesystem_cache_on_lower_level, true, "", 0) \
-=======
     M(Bool, skip_download_if_exceeds_query_cache, true, "Skip download from remote filesystem if exceeds query cache size", 0) \
     M(UInt64, max_query_cache_size, (128UL * 1024 * 1024 * 1024), "Max remote filesystem cache size that can be used by a single query", 0) \
->>>>>>> 88dfcaa8
     \
     M(Bool, use_structure_from_insertion_table_in_table_functions, false, "Use structure from insertion table instead of schema inference from data", 0) \
     \
