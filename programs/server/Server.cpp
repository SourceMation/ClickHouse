--- conflicted
+++ resolved
@@ -479,26 +479,11 @@
     CurrentMetrics::set(CurrentMetrics::Revision, ClickHouseRevision::getVersionRevision());
     CurrentMetrics::set(CurrentMetrics::VersionInteger, ClickHouseRevision::getVersionInteger());
 
-<<<<<<< HEAD
-    if (ThreadFuzzer::instance().isEffective())
-        LOG_WARNING(log, "ThreadFuzzer is enabled. Application will run slowly and unstable.");
-
-#if !defined(NDEBUG) || !defined(__OPTIMIZE__)
-    LOG_WARNING(log, "Server was built in debug mode. It will work slowly.");
-#endif
-
-#if defined(SANITIZER)
-    LOG_WARNING(log, "Server was built with sanitizer. It will work slowly.");
-#endif
-
     // Initialize global thread pool. Do it before we fetch configs from zookeeper
     // nodes (`from_zk`), because ZooKeeper interface uses the pool. We will
     // ignore `max_thread_pool_size` in configs we fetch from ZK, but oh well.
-    // Also do it before global context initialization since it also may use threads from global pool.
     GlobalThreadPool::initialize(config().getUInt("max_thread_pool_size", 10000));
 
-=======
->>>>>>> fc783be8
     /** Context contains all that query execution is dependent:
       *  settings, available functions, data types, aggregate functions, databases, ...
       */
@@ -508,8 +493,6 @@
     global_context->makeGlobalContext();
     global_context->setApplicationType(Context::ApplicationType::SERVER);
 
-<<<<<<< HEAD
-=======
 #if !defined(NDEBUG) || !defined(__OPTIMIZE__)
     global_context->addWarningMessage("Server was built in debug mode. It will work slowly.");
 #endif
@@ -521,13 +504,6 @@
     global_context->addWarningMessage("Server was built with sanitizer. It will work slowly.");
 #endif
 
-
-    // Initialize global thread pool. Do it before we fetch configs from zookeeper
-    // nodes (`from_zk`), because ZooKeeper interface uses the pool. We will
-    // ignore `max_thread_pool_size` in configs we fetch from ZK, but oh well.
-    GlobalThreadPool::initialize(config().getUInt("max_thread_pool_size", 10000));
-
->>>>>>> fc783be8
     bool has_zookeeper = config().has("zookeeper");
 
     zkutil::ZooKeeperNodeCache main_config_zk_node_cache([&] { return global_context->getZooKeeper(); });
