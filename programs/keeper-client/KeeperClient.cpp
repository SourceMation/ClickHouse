#include "KeeperClient.h"
#include "Commands.h"
#include <Client/ReplxxLineReader.h>
#include <Client/ClientBase.h>
#include <Common/EventNotifier.h>
#include <Common/filesystemHelpers.h>
#include <Common/ZooKeeper/ZooKeeper.h>
#include <Parsers/parseQuery.h>
#include <Poco/Util/HelpFormatter.h>


namespace DB
{

namespace ErrorCodes
{
    extern const int BAD_ARGUMENTS;
}

String KeeperClient::executeFourLetterCommand(const String & command)
{
    /// We need to create a new socket every time because ZooKeeper forcefully shuts down the connection after a four-letter-word command.
    Poco::Net::StreamSocket socket;
    socket.connect(Poco::Net::SocketAddress{zk_args.hosts[0]}, zk_args.connection_timeout_ms * 1000);

    socket.setReceiveTimeout(zk_args.operation_timeout_ms * 1000);
    socket.setSendTimeout(zk_args.operation_timeout_ms * 1000);
    socket.setNoDelay(true);

    ReadBufferFromPocoSocket in(socket);
    WriteBufferFromPocoSocket out(socket);

    out.write(command.data(), command.size());
    out.next();

    String result;
    readStringUntilEOF(result, in);
    in.next();
    return result;
}

std::vector<String> KeeperClient::getCompletions(const String & prefix) const
{
    Tokens tokens(prefix.data(), prefix.data() + prefix.size(), 0, false);
    IParser::Pos pos(tokens, 0);

    if (pos->type != TokenType::BareWord)
        return registered_commands_and_four_letter_words;

    ++pos;
    if (pos->isEnd())
        return registered_commands_and_four_letter_words;

    ParserToken{TokenType::Whitespace}.ignore(pos);

    std::vector<String> result;
    String string_path;
    Expected expected;
    if (!parseKeeperPath(pos, expected, string_path))
        string_path = cwd;

    if (!pos->isEnd())
        return result;

    fs::path path = string_path;
    String parent_path;
    if (string_path.ends_with("/"))
        parent_path = getAbsolutePath(string_path);
    else
        parent_path = getAbsolutePath(path.parent_path());

    try
    {
        for (const auto & child : zookeeper->getChildren(parent_path))
            result.push_back(child);
    }
    catch (Coordination::Exception &) {}

    std::sort(result.begin(), result.end());

    return result;
}

void KeeperClient::askConfirmation(const String & prompt, std::function<void()> && callback)
{
    std::cout << prompt << " Continue?\n";
    need_confirmation = true;
    confirmation_callback = callback;
}

fs::path KeeperClient::getAbsolutePath(const String & relative) const
{
    String result;
    if (relative.starts_with('/'))
        result = fs::weakly_canonical(relative);
    else
        result = fs::weakly_canonical(cwd / relative);

    if (result.ends_with('/') && result.size() > 1)
        result.pop_back();

    return result;
}

void KeeperClient::loadCommands(std::vector<Command> && new_commands)
{
    for (const auto & command : new_commands)
    {
        String name = command->getName();
        commands.insert({name, command});
        registered_commands_and_four_letter_words.push_back(std::move(name));
    }

    for (const auto & command : four_letter_word_commands)
        registered_commands_and_four_letter_words.push_back(command);

    std::sort(registered_commands_and_four_letter_words.begin(), registered_commands_and_four_letter_words.end());
}

void KeeperClient::defineOptions(Poco::Util::OptionSet & options)
{
    Poco::Util::Application::defineOptions(options);

    options.addOption(
        Poco::Util::Option("help", "", "show help and exit")
            .binding("help"));

    options.addOption(
        Poco::Util::Option("host", "h", "server hostname. default `localhost`")
            .argument("<host>")
            .binding("host"));

    options.addOption(
        Poco::Util::Option("port", "p", "server port. default `9181`")
            .argument("<port>")
            .binding("port"));

    options.addOption(
        Poco::Util::Option("query", "q", "will execute given query, then exit.")
            .argument("<query>")
            .binding("query"));

    options.addOption(
        Poco::Util::Option("connection-timeout", "", "set connection timeout in seconds. default 10s.")
            .argument("<seconds>")
            .binding("connection-timeout"));

    options.addOption(
        Poco::Util::Option("session-timeout", "", "set session timeout in seconds. default 10s.")
            .argument("<seconds>")
            .binding("session-timeout"));

    options.addOption(
        Poco::Util::Option("operation-timeout", "", "set operation timeout in seconds. default 10s.")
            .argument("<seconds>")
            .binding("operation-timeout"));

    options.addOption(
        Poco::Util::Option("history-file", "", "set path of history file. default `~/.keeper-client-history`")
            .argument("<file>")
            .binding("history-file"));

    options.addOption(
        Poco::Util::Option("log-level", "", "set log level")
            .argument("<level>")
            .binding("log-level"));
}

void KeeperClient::initialize(Poco::Util::Application & /* self */)
{
    suggest.setCompletionsCallback(
        [&](const String & prefix, size_t /* prefix_length */) { return getCompletions(prefix); });

    loadCommands({
        std::make_shared<LSCommand>(),
        std::make_shared<CDCommand>(),
        std::make_shared<SetCommand>(),
        std::make_shared<CreateCommand>(),
        std::make_shared<TouchCommand>(),
        std::make_shared<GetCommand>(),
<<<<<<< HEAD
        std::make_shared<GetStatCommand>(),
        std::make_shared<FindSuperNodes>(),
        std::make_shared<DeleteStaleBackups>(),
        std::make_shared<FindBigFamily>(),
=======
>>>>>>> dc347d3d
        std::make_shared<RMCommand>(),
        std::make_shared<RMRCommand>(),
        std::make_shared<HelpCommand>(),
        std::make_shared<FourLetterWordCommand>(),
    });

    String home_path;
    const char * home_path_cstr = getenv("HOME"); // NOLINT(concurrency-mt-unsafe)
    if (home_path_cstr)
        home_path = home_path_cstr;

    if (config().has("history-file"))
        history_file = config().getString("history-file");
    else
        history_file = home_path + "/.keeper-client-history";

    if (!history_file.empty() && !fs::exists(history_file))
    {
        try
        {
            FS::createFile(history_file);
        }
        catch (const ErrnoException & e)
        {
            if (e.getErrno() != EEXIST)
                throw;
        }
    }

    Poco::Logger::root().setLevel(config().getString("log-level", "error"));

    EventNotifier::init();
}

void KeeperClient::executeQuery(const String & query)
{
    std::vector<String> queries;
    boost::algorithm::split(queries, query, boost::is_any_of(";"));

    for (const auto & query_text : queries)
    {
        if (!query_text.empty())
            processQueryText(query_text);
    }
}

bool KeeperClient::processQueryText(const String & text)
{
    if (exit_strings.find(text) != exit_strings.end())
        return false;

    try
    {
        if (need_confirmation)
        {
            need_confirmation = false;
            if (text.size() == 1 && (text == "y" || text == "Y"))
                confirmation_callback();
            return true;
        }

        KeeperParser parser;
        String message;
        const char * begin = text.data();
        ASTPtr res = tryParseQuery(parser, begin, begin + text.size(), message, true, "", false, 0, 0, false);

        if (!res)
        {
            std::cerr << message << "\n";
            return true;
        }

        auto * query = res->as<ASTKeeperQuery>();

        auto command = KeeperClient::commands.find(query->command);
        command->second->execute(query, this);
    }
    catch (Coordination::Exception & err)
    {
        std::cerr << err.message() << "\n";
    }
    return true;
}

void KeeperClient::runInteractive()
{

    LineReader::Patterns query_extenders = {"\\"};
    LineReader::Patterns query_delimiters = {};
    char word_break_characters[] = " \t\v\f\a\b\r\n/";

    ReplxxLineReader lr(
        suggest,
        history_file,
        /* multiline= */ false,
        query_extenders,
        query_delimiters,
        word_break_characters,
        /* highlighter_= */ {});
    lr.enableBracketedPaste();

    while (true)
    {
        String prompt;
        if (need_confirmation)
            prompt = "[y/n] ";
        else
            prompt = cwd.string() + " :) ";

        auto input = lr.readLine(prompt, ":-] ");
        if (input.empty())
            break;

        if (!processQueryText(input))
            break;
    }
}

int KeeperClient::main(const std::vector<String> & /* args */)
{
    if (config().hasOption("help"))
    {
        Poco::Util::HelpFormatter help_formatter(KeeperClient::options());
        auto header_str = fmt::format("{} [OPTION]\n", commandName());
        help_formatter.setHeader(header_str);
        help_formatter.format(std::cout);
        return 0;
    }

    auto host = config().getString("host", "localhost");
    auto port = config().getString("port", "9181");
    zk_args.hosts = {host + ":" + port};
    zk_args.connection_timeout_ms = config().getInt("connection-timeout", 10) * 1000;
    zk_args.session_timeout_ms = config().getInt("session-timeout", 10) * 1000;
    zk_args.operation_timeout_ms = config().getInt("operation-timeout", 10) * 1000;
    zookeeper = std::make_unique<zkutil::ZooKeeper>(zk_args);

    if (config().has("query"))
        executeQuery(config().getString("query"));
    else
        runInteractive();

    return 0;
}

}


int mainEntryClickHouseKeeperClient(int argc, char ** argv)
{
    try
    {
        DB::KeeperClient client;
        client.init(argc, argv);
        return client.run();
    }
    catch (const DB::Exception & e)
    {
        std::cerr << DB::getExceptionMessage(e, false) << std::endl;
        return 1;
    }
    catch (const boost::program_options::error & e)
    {
        std::cerr << "Bad arguments: " << e.what() << std::endl;
        return DB::ErrorCodes::BAD_ARGUMENTS;
    }
    catch (...)
    {
        std::cerr << DB::getCurrentExceptionMessage(true) << std::endl;
        return 1;
    }
}<|MERGE_RESOLUTION|>--- conflicted
+++ resolved
@@ -178,13 +178,10 @@
         std::make_shared<CreateCommand>(),
         std::make_shared<TouchCommand>(),
         std::make_shared<GetCommand>(),
-<<<<<<< HEAD
         std::make_shared<GetStatCommand>(),
         std::make_shared<FindSuperNodes>(),
         std::make_shared<DeleteStaleBackups>(),
         std::make_shared<FindBigFamily>(),
-=======
->>>>>>> dc347d3d
         std::make_shared<RMCommand>(),
         std::make_shared<RMRCommand>(),
         std::make_shared<HelpCommand>(),
