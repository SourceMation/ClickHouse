#pragma once

#include <thread>
#include <boost/noncopyable.hpp>
#include <common/logger_useful.h>
#include <Core/Types.h>
#include <Common/ConcurrentBoundedQueue.h>
#include <Storages/IStorage.h>
#include <Interpreters/Context.h>
#include <Common/Stopwatch.h>
#include <Parsers/ASTCreateQuery.h>
#include <Parsers/parseQuery.h>
#include <Parsers/ParserCreateQuery.h>
#include <Parsers/ASTRenameQuery.h>
#include <Parsers/formatAST.h>
#include <Parsers/ASTInsertQuery.h>
#include <Interpreters/InterpreterCreateQuery.h>
#include <Interpreters/InterpreterRenameQuery.h>
#include <Interpreters/InterpreterInsertQuery.h>
#include <Common/setThreadName.h>
#include <IO/WriteHelpers.h>
#include <common/logger_useful.h>
#include <Poco/Util/AbstractConfiguration.h>


namespace DB
{


/** Allow to store structured log in system table.
  *
  * Logging is asynchronous. Data is put into queue from where it will be read by separate thread.
  * That thread inserts log into a table with no more than specified periodicity.
  */

/** Structure of log, template parameter.
  * Structure could change on server version update.
  * If on first write, existing table has different structure,
  *  then it get renamed (put aside) and new table is created.
  */
/* Example:
    struct LogElement
    {
        /// default constructor must be available
        /// fields

        static std::string name();
        static Block createBlock();
        void appendToBlock(Block & block) const;
    };
    */


#define DBMS_SYSTEM_LOG_QUEUE_SIZE 1048576

class Context;
class QueryLog;
class QueryThreadLog;
class PartLog;


/// System logs should be destroyed in destructor of the last Context and before tables,
///  because SystemLog destruction makes insert query while flushing data into underlying tables
struct SystemLogs
{
    SystemLogs(Context & global_context, const Poco::Util::AbstractConfiguration & config);
    ~SystemLogs();

<<<<<<< HEAD
    std::unique_ptr<QueryLog> query_log;    /// Used to log queries.
    std::unique_ptr<PartLog> part_log;      /// Used to log operations with parts

    String part_log_database;
=======
    std::unique_ptr<QueryLog> query_log;                /// Used to log queries.
    std::unique_ptr<QueryThreadLog> query_thread_log;   /// Used to log query threads.
    std::unique_ptr<PartLog> part_log;                  /// Used to log operations with parts
>>>>>>> 9c362807
};


template <typename LogElement>
class SystemLog : private boost::noncopyable
{
public:

    using Self = SystemLog;

    /** Parameter: table name where to write log.
      * If table is not exists, then it get created with specified engine.
      * If it already exists, then its structure is checked to be compatible with structure of log record.
      *  If it is compatible, then existing table will be used.
      *  If not - then existing table will be renamed to same name but with suffix '_N' at end,
      *   where N - is a minimal number from 1, for that table with corresponding name doesn't exist yet;
      *   and new table get created - as if previous table was not exist.
      */
    SystemLog(
        Context & context_,
        const String & database_name_,
        const String & table_name_,
        const String & storage_def_,
        size_t flush_interval_milliseconds_);

    ~SystemLog();

    /** Append a record into log.
      * Writing to table will be done asynchronously and in case of failure, record could be lost.
      */
    void add(const LogElement & element)
    {
        /// Without try we could block here in case of queue overflow.
        if (!queue.tryPush({false, element}))
            LOG_ERROR(log, "SystemLog queue is full");
    }

    /// Flush data in the buffer to disk
    void flush(bool quiet = false);

protected:
    Context & context;
    const String database_name;
    const String table_name;
    const String storage_def;
    StoragePtr table;
    const size_t flush_interval_milliseconds;

    using QueueItem = std::pair<bool, LogElement>;        /// First element is shutdown flag for thread.

    /// Queue is bounded. But its size is quite large to not block in all normal cases.
    ConcurrentBoundedQueue<QueueItem> queue {DBMS_SYSTEM_LOG_QUEUE_SIZE};

    /** Data that was pulled from queue. Data is accumulated here before enough time passed.
      * It's possible to implement double-buffering, but we assume that insertion into table is faster
      *  than accumulation of large amount of log records (for example, for query log - processing of large amount of queries).
      */
    std::vector<LogElement> data;
    std::mutex data_mutex;

    Logger * log;

    /** In this thread, data is pulled from 'queue' and stored in 'data', and then written into table.
      */
    std::thread saving_thread;

    void threadFunction();

    /** Creates new table if it does not exist.
      * Renames old table if its structure is not suitable.
      * This cannot be done in constructor to avoid deadlock while renaming a table under locked Context when SystemLog object is created.
      */
    bool is_prepared = false;
    void prepareTable();
};


template <typename LogElement>
SystemLog<LogElement>::SystemLog(Context & context_,
    const String & database_name_,
    const String & table_name_,
    const String & storage_def_,
    size_t flush_interval_milliseconds_)
    : context(context_),
    database_name(database_name_), table_name(table_name_), storage_def(storage_def_),
    flush_interval_milliseconds(flush_interval_milliseconds_)
{
    log = &Logger::get("SystemLog (" + database_name + "." + table_name + ")");

    data.reserve(DBMS_SYSTEM_LOG_QUEUE_SIZE);
    saving_thread = std::thread([this] { threadFunction(); });
}


template <typename LogElement>
SystemLog<LogElement>::~SystemLog()
{
    /// Tell thread to shutdown.
    queue.push({true, {}});
    saving_thread.join();
}


template <typename LogElement>
void SystemLog<LogElement>::threadFunction()
{
    setThreadName("SystemLogFlush");

    Stopwatch time_after_last_write;
    bool first = true;

    while (true)
    {
        try
        {
            if (first)
            {
                time_after_last_write.restart();
                first = false;
            }

            QueueItem element;
            bool has_element = false;

            bool is_empty;
            {
                std::unique_lock lock(data_mutex);
                is_empty = data.empty();
            }

            /// data.size() is increased only in this function
            /// TODO: get rid of data and queue duality

            if (is_empty)
            {
                queue.pop(element);
                has_element = true;
            }
            else
            {
                size_t milliseconds_elapsed = time_after_last_write.elapsed() / 1000000;
                if (milliseconds_elapsed < flush_interval_milliseconds)
                    has_element = queue.tryPop(element, flush_interval_milliseconds - milliseconds_elapsed);
            }

            if (has_element)
            {
                if (element.first)
                {
                    /// Shutdown.
                    /// NOTE: MergeTree engine can write data even it is already in shutdown state.
                    flush();
                    break;
                }
                else
                {
                    std::unique_lock lock(data_mutex);
                    data.push_back(element.second);
                }
            }

            size_t milliseconds_elapsed = time_after_last_write.elapsed() / 1000000;
            if (milliseconds_elapsed >= flush_interval_milliseconds)
            {
                /// Write data to a table.
                flush(true);
                time_after_last_write.restart();
            }
        }
        catch (...)
        {
            /// In case of exception we lost accumulated data - to avoid locking.
            data.clear();
            tryLogCurrentException(__PRETTY_FUNCTION__);
        }
    }
}


template <typename LogElement>
void SystemLog<LogElement>::flush(bool quiet)
{
    std::unique_lock lock(data_mutex);

    try
    {
        if (quiet && data.empty())
            return;

        LOG_TRACE(log, "Flushing system log");

        /// We check for existence of the table and create it as needed at every flush.
        /// This is done to allow user to drop the table at any moment (new empty table will be created automatically).
        /// BTW, flush method is called from single thread.
        prepareTable();

        Block block = LogElement::createBlock();
        for (const LogElement & elem : data)
            elem.appendToBlock(block);

        /// Clear queue early, because insertion to the table could lead to generation of more log entrites
        ///  and pushing them to already full queue will lead to deadlock.
        data.clear();

        /// We write to table indirectly, using InterpreterInsertQuery.
        /// This is needed to support DEFAULT-columns in table.

        std::unique_ptr<ASTInsertQuery> insert = std::make_unique<ASTInsertQuery>();
        insert->database = database_name;
        insert->table = table_name;
        ASTPtr query_ptr(insert.release());

        InterpreterInsertQuery interpreter(query_ptr, context);
        BlockIO io = interpreter.execute();

        io.out->writePrefix();
        io.out->write(block);
        io.out->writeSuffix();
    }
    catch (...)
    {
        tryLogCurrentException(__PRETTY_FUNCTION__);
        /// In case of exception, also clean accumulated data - to avoid locking.
        data.clear();
    }
}


template <typename LogElement>
void SystemLog<LogElement>::prepareTable()
{
    String description = backQuoteIfNeed(database_name) + "." + backQuoteIfNeed(table_name);

    table = context.tryGetTable(database_name, table_name);

    if (table)
    {
        const Block expected = LogElement::createBlock();
        const Block actual = table->getSampleBlockNonMaterialized();

        if (!blocksHaveEqualStructure(actual, expected))
        {
            /// Rename the existing table.
            int suffix = 0;
            while (context.isTableExist(database_name, table_name + "_" + toString(suffix)))
                ++suffix;

            auto rename = std::make_shared<ASTRenameQuery>();

            ASTRenameQuery::Table from;
            from.database = database_name;
            from.table = table_name;

            ASTRenameQuery::Table to;
            to.database = database_name;
            to.table = table_name + "_" + toString(suffix);

            ASTRenameQuery::Element elem;
            elem.from = from;
            elem.to = to;

            rename->elements.emplace_back(elem);

            LOG_DEBUG(log, "Existing table " << description << " for system log has obsolete or different structure."
            " Renaming it to " << backQuoteIfNeed(to.table));

            InterpreterRenameQuery(rename, context).execute();

            /// The required table will be created.
            table = nullptr;
        }
        else if (!is_prepared)
            LOG_DEBUG(log, "Will use existing table " << description << " for " + LogElement::name());
    }

    if (!table)
    {
        /// Create the table.
        LOG_DEBUG(log, "Creating new table " << description << " for " + LogElement::name());

        auto create = std::make_shared<ASTCreateQuery>();

        create->database = database_name;
        create->table = table_name;

        Block sample = LogElement::createBlock();
        create->set(create->columns, InterpreterCreateQuery::formatColumns(sample.getNamesAndTypesList()));

        ParserStorage storage_parser;
        ASTPtr storage_ast = parseQuery(
            storage_parser, storage_def.data(), storage_def.data() + storage_def.size(),
            "Storage to create table for " + LogElement::name(), 0);
        create->set(create->storage, storage_ast);

        InterpreterCreateQuery interpreter(create, context);
        interpreter.setInternal(true);
        interpreter.execute();

        table = context.getTable(database_name, table_name);
    }

    is_prepared = true;
}

/// Creates a system log with MergeTree engines using parameters from config
template<typename TSystemLog>
std::unique_ptr<TSystemLog> createDefaultSystemLog(
        Context & context_,
        const String & default_database_name,
        const String & default_table_name,
        Poco::Util::AbstractConfiguration & config,
        const String & config_prefix)
{
    String database     = config.getString(config_prefix + ".database",     default_database_name);
    String table        = config.getString(config_prefix + ".table",        default_table_name);
    String partition_by = config.getString(config_prefix + ".partition_by", "toYYYYMM(event_date)");
    String engine = "ENGINE = MergeTree PARTITION BY (" + partition_by + ") ORDER BY (event_date, event_time) SETTINGS index_granularity = 1024";

    size_t flush_interval_milliseconds = config.getUInt64("query_log.flush_interval_milliseconds", DEFAULT_QUERY_LOG_FLUSH_INTERVAL_MILLISECONDS);

    return std::make_unique<TSystemLog>(context_, database, table, engine, flush_interval_milliseconds);
}


}<|MERGE_RESOLUTION|>--- conflicted
+++ resolved
@@ -66,16 +66,11 @@
     SystemLogs(Context & global_context, const Poco::Util::AbstractConfiguration & config);
     ~SystemLogs();
 
-<<<<<<< HEAD
-    std::unique_ptr<QueryLog> query_log;    /// Used to log queries.
-    std::unique_ptr<PartLog> part_log;      /// Used to log operations with parts
-
-    String part_log_database;
-=======
     std::unique_ptr<QueryLog> query_log;                /// Used to log queries.
     std::unique_ptr<QueryThreadLog> query_thread_log;   /// Used to log query threads.
     std::unique_ptr<PartLog> part_log;                  /// Used to log operations with parts
->>>>>>> 9c362807
+
+    String part_log_database;
 };
 
 
