#include <Common/TaskStatsInfoGetter.h>
#include <Common/Exception.h>
#include <Core/Types.h>

#include <errno.h>
#if defined(__linux__)
#include <linux/genetlink.h>
#include <linux/netlink.h>
#include <linux/taskstats.h>
<<<<<<< HEAD
#endif

=======
#include <linux/capability.h>
>>>>>>> 509b4332
#include <stdio.h>
#include <stdlib.h>
#include <string.h>
#include <sys/socket.h>
#include <sys/types.h>
#include <unistd.h>

#if __has_include(<sys/syscall.h>)
#include <sys/syscall.h>
#else
#include <syscall.h>
#endif


/// Basic idea is motivated by "iotop" tool.
/// More info: https://www.kernel.org/doc/Documentation/accounting/taskstats.txt

#define GENLMSG_DATA(glh)       ((void *)((char*)NLMSG_DATA(glh) + GENL_HDRLEN))
#define GENLMSG_PAYLOAD(glh)    (NLMSG_PAYLOAD(glh, 0) - GENL_HDRLEN)
#define NLA_DATA(na)            ((void *)((char*)(na) + NLA_HDRLEN))
#define NLA_PAYLOAD(len)        (len - NLA_HDRLEN)


namespace DB
{

namespace ErrorCodes
{
    extern const int NETLINK_ERROR;
}


namespace
{

static size_t constexpr MAX_MSG_SIZE = 1024;


struct NetlinkMessage
{
#if defined(__linux__)
    ::nlmsghdr n;
    ::genlmsghdr g;
    char buf[MAX_MSG_SIZE];
#endif
};


void sendCommand(
    int sock_fd,
    UInt16 nlmsg_type,
    UInt32 nlmsg_pid,
    UInt8 genl_cmd,
    UInt16 nla_type,
    void * nla_data,
    int nla_len)
{
#if defined(__linux__)
    NetlinkMessage msg{};

    msg.n.nlmsg_len = NLMSG_LENGTH(GENL_HDRLEN);
    msg.n.nlmsg_type = nlmsg_type;
    msg.n.nlmsg_flags = NLM_F_REQUEST;
    msg.n.nlmsg_seq = 0;
    msg.n.nlmsg_pid = nlmsg_pid;
    msg.g.cmd = genl_cmd;
    msg.g.version = 1;

    ::nlattr * attr = static_cast<::nlattr *>(GENLMSG_DATA(&msg));
    attr->nla_type = nla_type;
    attr->nla_len = nla_len + 1 + NLA_HDRLEN;

    memcpy(NLA_DATA(attr), nla_data, nla_len);
    msg.n.nlmsg_len += NLMSG_ALIGN(attr->nla_len);

    char * buf = reinterpret_cast<char *>(&msg);
    ssize_t buflen = msg.n.nlmsg_len;

    ::sockaddr_nl nladdr{};
    nladdr.nl_family = AF_NETLINK;

    while (true)
    {
        ssize_t r = ::sendto(sock_fd, buf, buflen, 0, reinterpret_cast<const ::sockaddr *>(&nladdr), sizeof(nladdr));

        if (r >= buflen)
            break;

        if (r > 0)
        {
            buf += r;
            buflen -= r;
        }
        else if (errno != EAGAIN)
            throwFromErrno("Can't send a Netlink command", ErrorCodes::NETLINK_ERROR);
    }
#endif
}


UInt16 getFamilyId(int nl_sock_fd)
{
#if defined(__linux__)
    struct
    {
        ::nlmsghdr header;
        ::genlmsghdr ge_header;
        char buf[256];
    } answer;

    static char name[] = TASKSTATS_GENL_NAME;

    sendCommand(
        nl_sock_fd, GENL_ID_CTRL, getpid(), CTRL_CMD_GETFAMILY,
        CTRL_ATTR_FAMILY_NAME, (void *) name,
        strlen(TASKSTATS_GENL_NAME) + 1);

    UInt16 id = 0;
    ssize_t rep_len = ::recv(nl_sock_fd, &answer, sizeof(answer), 0);
    if (rep_len < 0)
        throwFromErrno("Cannot get the family id for " + std::string(TASKSTATS_GENL_NAME) + " from the Netlink socket", ErrorCodes::NETLINK_ERROR);

    if (answer.header.nlmsg_type == NLMSG_ERROR ||!NLMSG_OK((&answer.header), rep_len))
        throw Exception("Received an error instead of the family id for " + std::string(TASKSTATS_GENL_NAME)
            + " from the Netlink socket", ErrorCodes::NETLINK_ERROR);

    const ::nlattr * attr;
    attr = static_cast<const ::nlattr *>(GENLMSG_DATA(&answer));
    attr = reinterpret_cast<const ::nlattr *>(reinterpret_cast<const char *>(attr) + NLA_ALIGN(attr->nla_len));
    if (attr->nla_type == CTRL_ATTR_FAMILY_ID)
        id = *static_cast<const UInt16 *>(NLA_DATA(attr));

    return id;
#else
    return 0;
#endif
}

}


TaskStatsInfoGetter::TaskStatsInfoGetter() = default;


void TaskStatsInfoGetter::init()
{
#if defined(__linux__)
    if (netlink_socket_fd >= 0)
        return;

    netlink_socket_fd = ::socket(PF_NETLINK, SOCK_RAW, NETLINK_GENERIC);
    if (netlink_socket_fd < 0)
        throwFromErrno("Can't create PF_NETLINK socket", ErrorCodes::NETLINK_ERROR);

    struct timeval tv;
    tv.tv_sec = 0;
    tv.tv_usec = 50000;

    if (0 != ::setsockopt(netlink_socket_fd, SOL_SOCKET, SO_RCVTIMEO, reinterpret_cast<const char *>(&tv), sizeof(tv)))
        throwFromErrno("Can't set timeout on PF_NETLINK socket", ErrorCodes::NETLINK_ERROR);

    ::sockaddr_nl addr{};
    addr.nl_family = AF_NETLINK;

    if (::bind(netlink_socket_fd, reinterpret_cast<const ::sockaddr *>(&addr), sizeof(addr)) < 0)
        throwFromErrno("Can't bind PF_NETLINK socket", ErrorCodes::NETLINK_ERROR);

    netlink_family_id = getFamilyId(netlink_socket_fd);
#endif
}


<<<<<<< HEAD
#if defined(__linux__)
bool TaskStatsInfoGetter::getStatImpl(int tid, ::taskstats & out_stats, bool throw_on_error)
=======
void TaskStatsInfoGetter::getStatImpl(int tid, ::taskstats & out_stats)
>>>>>>> 509b4332
{
    init();

    sendCommand(netlink_socket_fd, netlink_family_id, tid, TASKSTATS_CMD_GET, TASKSTATS_CMD_ATTR_PID, &tid, sizeof(pid_t));

    NetlinkMessage msg;
    ssize_t rv = ::recv(netlink_socket_fd, &msg, sizeof(msg), 0);

    if (msg.n.nlmsg_type == NLMSG_ERROR || !NLMSG_OK((&msg.n), rv))
    {
        const ::nlmsgerr * err = static_cast<const ::nlmsgerr *>(NLMSG_DATA(&msg));
        throw Exception("Can't get Netlink response, error: " + std::to_string(err->error), ErrorCodes::NETLINK_ERROR);
    }

    rv = GENLMSG_PAYLOAD(&msg.n);

    const ::nlattr * attr = static_cast<const ::nlattr *>(GENLMSG_DATA(&msg));
    ssize_t len = 0;

    while (len < rv)
    {
        len += NLA_ALIGN(attr->nla_len);

        if (attr->nla_type == TASKSTATS_TYPE_AGGR_TGID || attr->nla_type == TASKSTATS_TYPE_AGGR_PID)
        {
            int aggr_len = NLA_PAYLOAD(attr->nla_len);
            int len2 = 0;

            attr = static_cast<const ::nlattr *>(NLA_DATA(attr));
            while (len2 < aggr_len)
            {
                if (attr->nla_type == TASKSTATS_TYPE_STATS)
                {
                    const ::taskstats * ts = static_cast<const ::taskstats *>(NLA_DATA(attr));
                    out_stats = *ts;
                }

                len2 += NLA_ALIGN(attr->nla_len);
                attr = reinterpret_cast<const ::nlattr *>(reinterpret_cast<const char *>(attr) + len2);
            }
        }

        attr = reinterpret_cast<const ::nlattr *>(reinterpret_cast<const char *>(GENLMSG_DATA(&msg)) + len);
    }
}


void TaskStatsInfoGetter::getStat(::taskstats & stat, int tid)
{
    tid = tid < 0 ? getDefaultTID() : tid;
    getStatImpl(tid, stat);
}

<<<<<<< HEAD
bool TaskStatsInfoGetter::tryGetStat(::taskstats & stat, int tid)
{
    tid = tid < 0 ? getDefaultTID() : tid;
    return getStatImpl(tid, stat, false);
}
#endif
=======
>>>>>>> 509b4332

int TaskStatsInfoGetter::getCurrentTID()
{
#if defined(__linux__)
    /// This call is always successful. - man gettid
    return static_cast<int>(syscall(SYS_gettid));
#else
    return 0;
#endif
}

int TaskStatsInfoGetter::getDefaultTID()
{
    if (default_tid < 0)
        default_tid = getCurrentTID();

    return default_tid;
}


static bool checkPermissionsImpl()
{
<<<<<<< HEAD
#if defined(__linux__)
    TaskStatsInfoGetter getter;
    ::taskstats stat;
    return getter.tryGetStat(stat);
#else
    return false;
#endif
=======
    /// See man getcap.
    __user_cap_header_struct request{};
    request.version = _LINUX_CAPABILITY_VERSION_1;  /// It's enough to check just single CAP_NET_ADMIN capability we are interested.
    request.pid = getpid();

    __user_cap_data_struct response{};

    /// Avoid dependency on 'libcap'.
    if (0 != syscall(SYS_capget, &request, &response))
        throwFromErrno("Cannot do 'capget' syscall", ErrorCodes::NETLINK_ERROR);

    return (1 << CAP_NET_ADMIN) & response.effective;
>>>>>>> 509b4332
}

bool TaskStatsInfoGetter::checkPermissions()
{
    /// It is thread- and exception- safe since C++11
    static bool res = checkPermissionsImpl();
    return res;
}


TaskStatsInfoGetter::~TaskStatsInfoGetter()
{
    if (netlink_socket_fd >= 0)
        close(netlink_socket_fd);
}

}<|MERGE_RESOLUTION|>--- conflicted
+++ resolved
@@ -7,12 +7,9 @@
 #include <linux/genetlink.h>
 #include <linux/netlink.h>
 #include <linux/taskstats.h>
-<<<<<<< HEAD
-#endif
-
-=======
 #include <linux/capability.h>
->>>>>>> 509b4332
+#endif
+
 #include <stdio.h>
 #include <stdlib.h>
 #include <string.h>
@@ -185,12 +182,8 @@
 }
 
 
-<<<<<<< HEAD
-#if defined(__linux__)
-bool TaskStatsInfoGetter::getStatImpl(int tid, ::taskstats & out_stats, bool throw_on_error)
-=======
+#if defined(__linux__)
 void TaskStatsInfoGetter::getStatImpl(int tid, ::taskstats & out_stats)
->>>>>>> 509b4332
 {
     init();
 
@@ -244,15 +237,7 @@
     getStatImpl(tid, stat);
 }
 
-<<<<<<< HEAD
-bool TaskStatsInfoGetter::tryGetStat(::taskstats & stat, int tid)
-{
-    tid = tid < 0 ? getDefaultTID() : tid;
-    return getStatImpl(tid, stat, false);
-}
-#endif
-=======
->>>>>>> 509b4332
+#endif
 
 int TaskStatsInfoGetter::getCurrentTID()
 {
@@ -275,15 +260,7 @@
 
 static bool checkPermissionsImpl()
 {
-<<<<<<< HEAD
-#if defined(__linux__)
-    TaskStatsInfoGetter getter;
-    ::taskstats stat;
-    return getter.tryGetStat(stat);
-#else
-    return false;
-#endif
-=======
+#if defined(__linux__)
     /// See man getcap.
     __user_cap_header_struct request{};
     request.version = _LINUX_CAPABILITY_VERSION_1;  /// It's enough to check just single CAP_NET_ADMIN capability we are interested.
@@ -296,7 +273,9 @@
         throwFromErrno("Cannot do 'capget' syscall", ErrorCodes::NETLINK_ERROR);
 
     return (1 << CAP_NET_ADMIN) & response.effective;
->>>>>>> 509b4332
+#else
+    return false;
+#endif
 }
 
 bool TaskStatsInfoGetter::checkPermissions()
