--- conflicted
+++ resolved
@@ -518,13 +518,8 @@
 
 /// parts should be sorted.
 MergeTreeData::MutableDataPartPtr MergeTreeDataMergerMutator::mergePartsToTemporaryPart(
-<<<<<<< HEAD
-    const FutureMergedMutatedPart & future_part, MergeList::Entry & merge_entry,
+    const FutureMergedMutatedPart & future_part, MergeList::Entry & merge_entry, TableStructureReadLockHolder &,
     time_t time_of_merge, DiskSpace::Reservation * disk_reservation, bool deduplicate, bool force_ttl)
-=======
-    const FutureMergedMutatedPart & future_part, MergeList::Entry & merge_entry, TableStructureReadLockHolder &,
-    time_t time_of_merge, DiskSpaceMonitor::Reservation * disk_reservation, bool deduplicate, bool force_ttl)
->>>>>>> e89e23c0
 {
     static const String TMP_PREFIX = "tmp_merge_";
 
@@ -887,11 +882,8 @@
     const std::vector<MutationCommand> & commands,
     MergeListEntry & merge_entry,
     const Context & context,
-<<<<<<< HEAD
-    DiskSpace::Reservation * disk_reservation)
-=======
+    DiskSpace::Reservation * disk_reservation,
     TableStructureReadLockHolder & table_lock_holder)
->>>>>>> e89e23c0
 {
     auto check_not_cancelled = [&]()
     {
