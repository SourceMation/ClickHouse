#include <Storages/MergeTree/MergeTreeData.h>
#include <Interpreters/SyntaxAnalyzer.h>
#include <Interpreters/ExpressionAnalyzer.h>
#include <Storages/MergeTree/MergeTreeSequentialBlockInputStream.h>
#include <Storages/MergeTree/MergedBlockOutputStream.h>
#include <Storages/MergeTree/MergedColumnOnlyOutputStream.h>
#include <Storages/MergeTree/checkDataPart.h>
#include <Storages/StorageMergeTree.h>
#include <Storages/StorageReplicatedMergeTree.h>
#include <Storages/AlterCommands.h>
#include <Parsers/ASTNameTypePair.h>
#include <Parsers/ASTLiteral.h>
#include <Parsers/ASTFunction.h>
#include <Parsers/ASTPartition.h>
#include <Parsers/ExpressionListParsers.h>
#include <Parsers/parseQuery.h>
#include <Parsers/queryToString.h>
#include <DataStreams/ExpressionBlockInputStream.h>
#include <DataStreams/MarkInCompressedFile.h>
#include <Formats/FormatFactory.h>
#include <DataStreams/copyData.h>
#include <IO/WriteBufferFromFile.h>
#include <IO/WriteBufferFromString.h>
#include <Compression/CompressedReadBuffer.h>
#include <IO/ReadBufferFromMemory.h>
#include <IO/ConcatReadBuffer.h>
#include <IO/HexWriteBuffer.h>
#include <IO/Operators.h>
#include <DataTypes/DataTypeDate.h>
#include <DataTypes/DataTypeDateTime.h>
#include <DataTypes/DataTypeEnum.h>
#include <DataTypes/NestedUtils.h>
#include <DataTypes/DataTypeArray.h>
#include <DataTypes/DataTypeNullable.h>
#include <Functions/FunctionFactory.h>
#include <Functions/IFunction.h>
#include <Common/Increment.h>
#include <Common/SimpleIncrement.h>
#include <Common/escapeForFileName.h>
#include <Common/StringUtils/StringUtils.h>
#include <Common/Stopwatch.h>
#include <Common/typeid_cast.h>
#include <Common/localBackup.h>
#include <Interpreters/PartLog.h>

#include <Poco/DirectoryIterator.h>

#include <boost/range/adaptor/filtered.hpp>

#include <algorithm>
#include <iomanip>
#include <set>
#include <thread>
#include <typeinfo>
#include <typeindex>
#include <optional>


namespace ProfileEvents
{
    extern const Event RejectedInserts;
    extern const Event DelayedInserts;
    extern const Event DelayedInsertsMilliseconds;
}

namespace CurrentMetrics
{
    extern const Metric DelayedInserts;
}


namespace DB
{

namespace ErrorCodes
{
    extern const int BAD_ARGUMENTS;
    extern const int MEMORY_LIMIT_EXCEEDED;
    extern const int SYNTAX_ERROR;
    extern const int INVALID_PARTITION_VALUE;
    extern const int METADATA_MISMATCH;
    extern const int PART_IS_TEMPORARILY_LOCKED;
    extern const int TOO_MANY_PARTS;
    extern const int INCOMPATIBLE_COLUMNS;
    extern const int CANNOT_UPDATE_COLUMN;
    extern const int CANNOT_ALLOCATE_MEMORY;
    extern const int CANNOT_MUNMAP;
    extern const int CANNOT_MREMAP;
    extern const int BAD_TTL_EXPRESSION;
}


MergeTreeData::MergeTreeData(
    const String & database_, const String & table_,
    const ColumnsDescription & columns_,
    const IndicesDescription & indices_,
    Context & context_,
    const String & date_column_name,
    const ASTPtr & partition_by_ast_,
    const ASTPtr & order_by_ast_,
    const ASTPtr & primary_key_ast_,
    const ASTPtr & sample_by_ast_,
    const ASTPtr & ttl_table_ast_,
    const MergingParams & merging_params_,
    const MergeTreeSettings & settings_,
    bool require_part_metadata_,
    bool attach,
    BrokenPartCallback broken_part_callback_)
    : global_context(context_),
    merging_params(merging_params_),
    settings(settings_),
    partition_by_ast(partition_by_ast_),
    sample_by_ast(sample_by_ast_),
    ttl_table_ast(ttl_table_ast_),
    require_part_metadata(require_part_metadata_),
    database_name(database_), table_name(table_),
    storage_policy(context_.getStoragePolicy(settings.storage_policy_name)),
    broken_part_callback(broken_part_callback_),
    log_name(database_name + "." + table_name), log(&Logger::get(log_name)),
    data_parts_by_info(data_parts_indexes.get<TagByInfo>()),
    data_parts_by_state_and_info(data_parts_indexes.get<TagByStateAndInfo>())
{
    setPrimaryKeyIndicesAndColumns(order_by_ast_, primary_key_ast_, columns_, indices_);

    /// NOTE: using the same columns list as is read when performing actual merges.
    merging_params.check(getColumns().getAllPhysical());

    if (sample_by_ast)
    {
        sampling_expr_column_name = sample_by_ast->getColumnName();

        if (!primary_key_sample.has(sampling_expr_column_name)
            && !attach && !settings.compatibility_allow_sampling_expression_not_in_primary_key) /// This is for backward compatibility.
            throw Exception("Sampling expression must be present in the primary key", ErrorCodes::BAD_ARGUMENTS);

        auto syntax = SyntaxAnalyzer(global_context).analyze(sample_by_ast, getColumns().getAllPhysical());
        columns_required_for_sampling = syntax->requiredSourceColumns();
    }

    MergeTreeDataFormatVersion min_format_version(0);
    if (!date_column_name.empty())
    {
        try
        {
            partition_by_ast = makeASTFunction("toYYYYMM", std::make_shared<ASTIdentifier>(date_column_name));
            initPartitionKey();

            if (minmax_idx_date_column_pos == -1)
                throw Exception("Could not find Date column", ErrorCodes::BAD_TYPE_OF_FIELD);
        }
        catch (Exception & e)
        {
            /// Better error message.
            e.addMessage("(while initializing MergeTree partition key from date column " + backQuote(date_column_name) + ")");
            throw;
        }
    }
    else
    {
        is_custom_partitioned = true;
        initPartitionKey();
        min_format_version = MERGE_TREE_DATA_MIN_FORMAT_VERSION_WITH_CUSTOM_PARTITIONING;
    }

    setTTLExpressions(columns_.getColumnTTLs(), ttl_table_ast_);

    // format_file always contained on any data path
    String version_file_path;

    /// Creating directories, if not exist.
    auto paths = getDataPaths();
    for (const String & path : paths)
    {
        Poco::File(path).createDirectories();
        Poco::File(path + "detached").createDirectory();
        if (Poco::File{path + "format_version.txt"}.exists())
        {
            if (!version_file_path.empty())
            {
                LOG_ERROR(log, "Duplication of version file " << version_file_path << " and " << path << "format_file.txt");
                throw Exception("Multiple format_version.txt file", ErrorCodes::CORRUPTED_DATA);
            }
            version_file_path = path + "format_version.txt";
        }
    }

    /// If not choose any
    if (version_file_path.empty())
        version_file_path = getFullPathOnDisk(storage_policy->getAnyDisk()) + "format_version.txt";

    bool version_file_exists = Poco::File(version_file_path).exists();

    // When data path or file not exists, ignore the format_version check
    if (!attach || !version_file_exists)
    {
        format_version = min_format_version;
        WriteBufferFromFile buf(version_file_path);
        writeIntText(format_version.toUnderType(), buf);
    }
    else
    {
        ReadBufferFromFile buf(version_file_path);
        UInt32 read_format_version;
        readIntText(read_format_version, buf);
        format_version = read_format_version;
        if (!buf.eof())
            throw Exception("Bad version file: " + version_file_path, ErrorCodes::CORRUPTED_DATA);
    }

    if (format_version < min_format_version)
    {
        if (min_format_version == MERGE_TREE_DATA_MIN_FORMAT_VERSION_WITH_CUSTOM_PARTITIONING.toUnderType())
            throw Exception(
                "MergeTree data format version on disk doesn't support custom partitioning",
                ErrorCodes::METADATA_MISMATCH);
    }
}


static void checkKeyExpression(const ExpressionActions & expr, const Block & sample_block, const String & key_name)
{
    for (const ExpressionAction & action : expr.getActions())
    {
        if (action.type == ExpressionAction::ARRAY_JOIN)
            throw Exception(key_name + " key cannot contain array joins", ErrorCodes::ILLEGAL_COLUMN);

        if (action.type == ExpressionAction::APPLY_FUNCTION)
        {
            IFunctionBase & func = *action.function_base;
            if (!func.isDeterministic())
                throw Exception(key_name + " key cannot contain non-deterministic functions, "
                    "but contains function " + func.getName(),
                    ErrorCodes::BAD_ARGUMENTS);
        }
    }

    for (const ColumnWithTypeAndName & element : sample_block)
    {
        const ColumnPtr & column = element.column;
        if (column && (isColumnConst(*column) || column->isDummy()))
            throw Exception{key_name + " key cannot contain constants", ErrorCodes::ILLEGAL_COLUMN};

        if (element.type->isNullable())
            throw Exception{key_name + " key cannot contain nullable columns", ErrorCodes::ILLEGAL_COLUMN};
    }
}


void MergeTreeData::setPrimaryKeyIndicesAndColumns(
    const ASTPtr & new_order_by_ast, const ASTPtr & new_primary_key_ast,
    const ColumnsDescription & new_columns, const IndicesDescription & indices_description, bool only_check)
{
    if (!new_order_by_ast)
        throw Exception("ORDER BY cannot be empty", ErrorCodes::BAD_ARGUMENTS);

    ASTPtr new_sorting_key_expr_list = extractKeyExpressionList(new_order_by_ast);
    ASTPtr new_primary_key_expr_list = new_primary_key_ast
        ? extractKeyExpressionList(new_primary_key_ast) : new_sorting_key_expr_list->clone();

    if (merging_params.mode == MergeTreeData::MergingParams::VersionedCollapsing)
        new_sorting_key_expr_list->children.push_back(std::make_shared<ASTIdentifier>(merging_params.version_column));

    size_t primary_key_size = new_primary_key_expr_list->children.size();
    size_t sorting_key_size = new_sorting_key_expr_list->children.size();
    if (primary_key_size > sorting_key_size)
        throw Exception("Primary key must be a prefix of the sorting key, but its length: "
            + toString(primary_key_size) + " is greater than the sorting key length: " + toString(sorting_key_size),
            ErrorCodes::BAD_ARGUMENTS);

    Names new_primary_key_columns;
    Names new_sorting_key_columns;

    for (size_t i = 0; i < sorting_key_size; ++i)
    {
        String sorting_key_column = new_sorting_key_expr_list->children[i]->getColumnName();
        new_sorting_key_columns.push_back(sorting_key_column);

        if (i < primary_key_size)
        {
            String pk_column = new_primary_key_expr_list->children[i]->getColumnName();
            if (pk_column != sorting_key_column)
                throw Exception("Primary key must be a prefix of the sorting key, but in position "
                    + toString(i) + " its column is " + pk_column + ", not " + sorting_key_column,
                    ErrorCodes::BAD_ARGUMENTS);

            new_primary_key_columns.push_back(pk_column);
        }
    }

    auto all_columns = new_columns.getAllPhysical();

    if (order_by_ast && only_check)
    {
        /// This is ALTER, not CREATE/ATTACH TABLE. Let us check that all new columns used in the sorting key
        /// expression have just been added (so that the sorting order is guaranteed to be valid with the new key).

        ASTPtr added_key_column_expr_list = std::make_shared<ASTExpressionList>();
        for (size_t new_i = 0, old_i = 0; new_i < sorting_key_size; ++new_i)
        {
            if (old_i < sorting_key_columns.size())
            {
                if (new_sorting_key_columns[new_i] != sorting_key_columns[old_i])
                    added_key_column_expr_list->children.push_back(new_sorting_key_expr_list->children[new_i]);
                else
                    ++old_i;
            }
            else
                added_key_column_expr_list->children.push_back(new_sorting_key_expr_list->children[new_i]);
        }

        if (!added_key_column_expr_list->children.empty())
        {
            auto syntax = SyntaxAnalyzer(global_context).analyze(added_key_column_expr_list, all_columns);
            Names used_columns = syntax->requiredSourceColumns();

            NamesAndTypesList deleted_columns;
            NamesAndTypesList added_columns;
            getColumns().getAllPhysical().getDifference(all_columns, deleted_columns, added_columns);

            for (const String & col : used_columns)
            {
                if (!added_columns.contains(col) || deleted_columns.contains(col))
                    throw Exception("Existing column " + col + " is used in the expression that was "
                        "added to the sorting key. You can add expressions that use only the newly added columns",
                        ErrorCodes::BAD_ARGUMENTS);

                if (new_columns.getDefaults().count(col))
                    throw Exception("Newly added column " + col + " has a default expression, so adding "
                        "expressions that use it to the sorting key is forbidden",
                        ErrorCodes::BAD_ARGUMENTS);
            }
        }
    }

    auto new_sorting_key_syntax = SyntaxAnalyzer(global_context).analyze(new_sorting_key_expr_list, all_columns);
    auto new_sorting_key_expr = ExpressionAnalyzer(new_sorting_key_expr_list, new_sorting_key_syntax, global_context)
        .getActions(false);
    auto new_sorting_key_sample =
        ExpressionAnalyzer(new_sorting_key_expr_list, new_sorting_key_syntax, global_context)
        .getActions(true)->getSampleBlock();

    checkKeyExpression(*new_sorting_key_expr, new_sorting_key_sample, "Sorting");

    auto new_primary_key_syntax = SyntaxAnalyzer(global_context).analyze(new_primary_key_expr_list, all_columns);
    auto new_primary_key_expr = ExpressionAnalyzer(new_primary_key_expr_list, new_primary_key_syntax, global_context)
        .getActions(false);

    Block new_primary_key_sample;
    DataTypes new_primary_key_data_types;
    for (size_t i = 0; i < primary_key_size; ++i)
    {
        const auto & elem = new_sorting_key_sample.getByPosition(i);
        new_primary_key_sample.insert(elem);
        new_primary_key_data_types.push_back(elem.type);
    }

    ASTPtr skip_indices_with_primary_key_expr_list = new_primary_key_expr_list->clone();
    ASTPtr skip_indices_with_sorting_key_expr_list = new_sorting_key_expr_list->clone();

    MergeTreeIndices new_indices;

    if (!indices_description.indices.empty())
    {
        std::set<String> indices_names;

        for (const auto & index_ast : indices_description.indices)
        {
            const auto & index_decl = std::dynamic_pointer_cast<ASTIndexDeclaration>(index_ast);

            new_indices.push_back(
                    MergeTreeIndexFactory::instance().get(
                            all_columns,
                            std::dynamic_pointer_cast<ASTIndexDeclaration>(index_decl->clone()),
                            global_context));

            if (indices_names.find(new_indices.back()->name) != indices_names.end())
                throw Exception(
                        "Index with name " + backQuote(new_indices.back()->name) + " already exsists",
                        ErrorCodes::LOGICAL_ERROR);

            ASTPtr expr_list = MergeTreeData::extractKeyExpressionList(index_decl->expr->clone());
            for (const auto & expr : expr_list->children)
            {
                skip_indices_with_primary_key_expr_list->children.push_back(expr->clone());
                skip_indices_with_sorting_key_expr_list->children.push_back(expr->clone());
            }

            indices_names.insert(new_indices.back()->name);
        }
    }
    auto syntax_primary = SyntaxAnalyzer(global_context, {}).analyze(
            skip_indices_with_primary_key_expr_list, all_columns);
    auto new_indices_with_primary_key_expr = ExpressionAnalyzer(
            skip_indices_with_primary_key_expr_list, syntax_primary, global_context).getActions(false);

    auto syntax_sorting = SyntaxAnalyzer(global_context, {}).analyze(
            skip_indices_with_sorting_key_expr_list, all_columns);
    auto new_indices_with_sorting_key_expr = ExpressionAnalyzer(
            skip_indices_with_sorting_key_expr_list, syntax_sorting, global_context).getActions(false);

    if (!only_check)
    {
        setColumns(std::move(new_columns));

        order_by_ast = new_order_by_ast;
        sorting_key_columns = std::move(new_sorting_key_columns);
        sorting_key_expr_ast = std::move(new_sorting_key_expr_list);
        sorting_key_expr = std::move(new_sorting_key_expr);

        primary_key_ast = new_primary_key_ast;
        primary_key_columns = std::move(new_primary_key_columns);
        primary_key_expr_ast = std::move(new_primary_key_expr_list);
        primary_key_expr = std::move(new_primary_key_expr);
        primary_key_sample = std::move(new_primary_key_sample);
        primary_key_data_types = std::move(new_primary_key_data_types);

        setIndices(indices_description);
        skip_indices = std::move(new_indices);

        primary_key_and_skip_indices_expr = new_indices_with_primary_key_expr;
        sorting_key_and_skip_indices_expr = new_indices_with_sorting_key_expr;
    }
}


ASTPtr MergeTreeData::extractKeyExpressionList(const ASTPtr & node)
{
    if (!node)
        return std::make_shared<ASTExpressionList>();

    const auto * expr_func = node->as<ASTFunction>();

    if (expr_func && expr_func->name == "tuple")
    {
        /// Primary key is specified in tuple, extract its arguments.
        return expr_func->arguments->clone();
    }
    else
    {
        /// Primary key consists of one column.
        auto res = std::make_shared<ASTExpressionList>();
        res->children.push_back(node);
        return res;
    }
}


void MergeTreeData::initPartitionKey()
{
    ASTPtr partition_key_expr_list = extractKeyExpressionList(partition_by_ast);

    if (partition_key_expr_list->children.empty())
        return;

    {
        auto syntax_result = SyntaxAnalyzer(global_context).analyze(partition_key_expr_list, getColumns().getAllPhysical());
        partition_key_expr = ExpressionAnalyzer(partition_key_expr_list, syntax_result, global_context).getActions(false);
    }

    for (const ASTPtr & ast : partition_key_expr_list->children)
    {
        String col_name = ast->getColumnName();
        partition_key_sample.insert(partition_key_expr->getSampleBlock().getByName(col_name));
    }

    checkKeyExpression(*partition_key_expr, partition_key_sample, "Partition");

    /// Add all columns used in the partition key to the min-max index.
    const NamesAndTypesList & minmax_idx_columns_with_types = partition_key_expr->getRequiredColumnsWithTypes();
    minmax_idx_expr = std::make_shared<ExpressionActions>(minmax_idx_columns_with_types, global_context);
    for (const NameAndTypePair & column : minmax_idx_columns_with_types)
    {
        minmax_idx_columns.emplace_back(column.name);
        minmax_idx_column_types.emplace_back(column.type);
    }

    /// Try to find the date column in columns used by the partition key (a common case).
    bool encountered_date_column = false;
    for (size_t i = 0; i < minmax_idx_column_types.size(); ++i)
    {
        if (typeid_cast<const DataTypeDate *>(minmax_idx_column_types[i].get()))
        {
            if (!encountered_date_column)
            {
                minmax_idx_date_column_pos = i;
                encountered_date_column = true;
            }
            else
            {
                /// There is more than one Date column in partition key and we don't know which one to choose.
                minmax_idx_date_column_pos = -1;
            }
        }
    }
    if (!encountered_date_column)
    {
        for (size_t i = 0; i < minmax_idx_column_types.size(); ++i)
        {
            if (typeid_cast<const DataTypeDateTime *>(minmax_idx_column_types[i].get()))
            {
                if (!encountered_date_column)
                {
                    minmax_idx_time_column_pos = i;
                    encountered_date_column = true;
                }
                else
                {
                    /// There is more than one DateTime column in partition key and we don't know which one to choose.
                   minmax_idx_time_column_pos = -1;
                }
            }
        }
    }
}

namespace
{

void checkTTLExpression(const ExpressionActionsPtr & ttl_expression, const String & result_column_name)
{
    for (const auto & action : ttl_expression->getActions())
    {
        if (action.type == ExpressionAction::APPLY_FUNCTION)
        {
            IFunctionBase & func = *action.function_base;
            if (!func.isDeterministic())
                throw Exception("TTL expression cannot contain non-deterministic functions, "
                    "but contains function " + func.getName(), ErrorCodes::BAD_ARGUMENTS);
        }
    }

    bool has_date_column = false;
    for (const auto & elem : ttl_expression->getRequiredColumnsWithTypes())
    {
        if (typeid_cast<const DataTypeDateTime *>(elem.type.get()) || typeid_cast<const DataTypeDate *>(elem.type.get()))
        {
            has_date_column = true;
            break;
        }
    }

    if (!has_date_column)
        throw Exception("TTL expression should use at least one Date or DateTime column", ErrorCodes::BAD_TTL_EXPRESSION);

    const auto & result_column = ttl_expression->getSampleBlock().getByName(result_column_name);

    if (!typeid_cast<const DataTypeDateTime *>(result_column.type.get())
        && !typeid_cast<const DataTypeDate *>(result_column.type.get()))
    {
        throw Exception("TTL expression result column should have DateTime or Date type, but has "
            + result_column.type->getName(), ErrorCodes::BAD_TTL_EXPRESSION);
    }
}

}


void MergeTreeData::setTTLExpressions(const ColumnsDescription::ColumnTTLs & new_column_ttls,
        const ASTPtr & new_ttl_table_ast, bool only_check)
{
    auto create_ttl_entry = [this](ASTPtr ttl_ast) -> TTLEntry
    {
        auto syntax_result = SyntaxAnalyzer(global_context).analyze(ttl_ast, getColumns().getAllPhysical());
        auto expr = ExpressionAnalyzer(ttl_ast, syntax_result, global_context).getActions(false);

        String result_column = ttl_ast->getColumnName();
        checkTTLExpression(expr, result_column);

        return {expr, result_column};
    };

    if (!new_column_ttls.empty())
    {
        NameSet columns_ttl_forbidden;

        if (partition_key_expr)
            for (const auto & col : partition_key_expr->getRequiredColumns())
                columns_ttl_forbidden.insert(col);

        if (sorting_key_expr)
            for (const auto & col : sorting_key_expr->getRequiredColumns())
                columns_ttl_forbidden.insert(col);

        for (const auto & [name, ast] : new_column_ttls)
        {
            if (columns_ttl_forbidden.count(name))
                throw Exception("Trying to set ttl for key column " + name, ErrorCodes::ILLEGAL_COLUMN);
            else
            {
                auto new_ttl_entry = create_ttl_entry(ast);
                if (!only_check)
                    ttl_entries_by_name.emplace(name, new_ttl_entry);
            }
        }
    }

    if (new_ttl_table_ast)
    {
        auto new_ttl_table_entry = create_ttl_entry(new_ttl_table_ast);
        if (!only_check)
        {
            ttl_table_ast = new_ttl_table_ast;
            ttl_table_entry = new_ttl_table_entry;
        }
    }
}


void MergeTreeData::MergingParams::check(const NamesAndTypesList & columns) const
{
    if (!sign_column.empty() && mode != MergingParams::Collapsing && mode != MergingParams::VersionedCollapsing)
        throw Exception("Sign column for MergeTree cannot be specified in modes except Collapsing or VersionedCollapsing.",
                        ErrorCodes::LOGICAL_ERROR);

    if (!version_column.empty() && mode != MergingParams::Replacing && mode != MergingParams::VersionedCollapsing)
        throw Exception("Version column for MergeTree cannot be specified in modes except Replacing or VersionedCollapsing.",
                        ErrorCodes::LOGICAL_ERROR);

    if (!columns_to_sum.empty() && mode != MergingParams::Summing)
        throw Exception("List of columns to sum for MergeTree cannot be specified in all modes except Summing.",
                        ErrorCodes::LOGICAL_ERROR);

    /// Check that if the sign column is needed, it exists and is of type Int8.
    auto check_sign_column = [this, & columns](bool is_optional, const std::string & storage)
    {
        if (sign_column.empty())
        {
            if (is_optional)
                return;

            throw Exception("Logical error: Sign column for storage " + storage + " is empty", ErrorCodes::LOGICAL_ERROR);
        }

        bool miss_column = true;
        for (const auto & column : columns)
        {
            if (column.name == sign_column)
            {
                if (!typeid_cast<const DataTypeInt8 *>(column.type.get()))
                    throw Exception("Sign column (" + sign_column + ") for storage " + storage + " must have type Int8."
                            " Provided column of type " + column.type->getName() + ".", ErrorCodes::BAD_TYPE_OF_FIELD);
                miss_column = false;
                break;
            }
        }
        if (miss_column)
            throw Exception("Sign column " + sign_column + " does not exist in table declaration.", ErrorCodes::NO_SUCH_COLUMN_IN_TABLE);
    };

    /// that if the version_column column is needed, it exists and is of unsigned integer type.
    auto check_version_column = [this, & columns](bool is_optional, const std::string & storage)
    {
        if (version_column.empty())
        {
            if (is_optional)
                return;

            throw Exception("Logical error: Version column for storage " + storage + " is empty", ErrorCodes::LOGICAL_ERROR);
        }

        bool miss_column = true;
        for (const auto & column : columns)
        {
            if (column.name == version_column)
            {
                if (!column.type->canBeUsedAsVersion())
                    throw Exception("The column " + version_column +
                        " cannot be used as a version column for storage " + storage +
                        " because it is of type " + column.type->getName() +
                        " (must be of an integer type or of type Date or DateTime)", ErrorCodes::BAD_TYPE_OF_FIELD);
                miss_column = false;
                break;
            }
        }
        if (miss_column)
            throw Exception("Version column " + version_column + " does not exist in table declaration.", ErrorCodes::NO_SUCH_COLUMN_IN_TABLE);
    };

    if (mode == MergingParams::Collapsing)
        check_sign_column(false, "CollapsingMergeTree");

    if (mode == MergingParams::Summing)
    {
        /// If columns_to_sum are set, then check that such columns exist.
        for (const auto & column_to_sum : columns_to_sum)
        {
            auto check_column_to_sum_exists = [& column_to_sum](const NameAndTypePair & name_and_type)
            {
                return column_to_sum == Nested::extractTableName(name_and_type.name);
            };
            if (columns.end() == std::find_if(columns.begin(), columns.end(), check_column_to_sum_exists))
                throw Exception(
                        "Column " + column_to_sum + " listed in columns to sum does not exist in table declaration.", ErrorCodes::NO_SUCH_COLUMN_IN_TABLE);
        }
    }

    if (mode == MergingParams::Replacing)
        check_version_column(true, "ReplacingMergeTree");

    if (mode == MergingParams::VersionedCollapsing)
    {
        check_sign_column(false, "VersionedCollapsingMergeTree");
        check_version_column(false, "VersionedCollapsingMergeTree");
    }

    /// TODO Checks for Graphite mode.
}


String MergeTreeData::MergingParams::getModeName() const
{
    switch (mode)
    {
        case Ordinary:      return "";
        case Collapsing:    return "Collapsing";
        case Summing:       return "Summing";
        case Aggregating:   return "Aggregating";
        case Replacing:     return "Replacing";
        case Graphite:      return "Graphite";
        case VersionedCollapsing: return "VersionedCollapsing";
    }

    __builtin_unreachable();
}


Int64 MergeTreeData::getMaxBlockNumber() const
{
    auto lock = lockParts();

    Int64 max_block_num = 0;
    for (const DataPartPtr & part : data_parts_by_info)
        max_block_num = std::max({max_block_num, part->info.max_block, part->info.mutation});

    return max_block_num;
}


void MergeTreeData::loadDataParts(bool skip_sanity_checks)
{
    LOG_DEBUG(log, "Loading data parts");

    std::vector<std::pair<String, DiskSpace::DiskPtr>> part_names_with_disks;
    Poco::DirectoryIterator end;

    auto disks = storage_policy->getDisks();

    /// Reversed order to load part from low priority disks firstly.
    /// Used for keep part on low priority disk if duplication found
    for (auto disk_it = disks.rbegin(); disk_it != disks.rend(); ++disk_it)
    {
        auto disk_ptr = *disk_it;
        for (Poco::DirectoryIterator it(getFullPathOnDisk(disk_ptr)); it != end; ++it)
        {
            /// Skip temporary directories.
            if (startsWith(it.name(), "tmp"))
                continue;

            part_names_with_disks.emplace_back(it.name(), disk_ptr);
        }
    }

    auto part_lock = lockParts();
    data_parts_indexes.clear();

    if (part_file_names.empty())
    {
        LOG_DEBUG(log, "There is no data parts");
        return;
    }

    /// Parallel loading of data parts.
    size_t num_threads = std::min(size_t(settings.max_part_loading_threads), part_file_names.size());

    std::mutex mutex;

    DataPartsVector broken_parts_to_remove;
    DataPartsVector broken_parts_to_detach;
    size_t suspicious_broken_parts = 0;

    std::atomic<bool> has_adaptive_parts = false;
    std::atomic<bool> has_non_adaptive_parts = false;

    ThreadPool pool(num_threads);

<<<<<<< HEAD
    for (const String & file_name : part_file_names)
    {
        pool.schedule([&]
=======
    bool has_adaptive_parts = false, has_non_adaptive_parts = false;
    for (const auto & [part_name, part_disk_ptr] : part_names_with_disks)
    {

        MergeTreePartInfo part_info;
        if (!MergeTreePartInfo::tryParsePartName(part_name, &part_info, format_version))
            continue;

        MutableDataPartPtr part = std::make_shared<DataPart>(*this, part_disk_ptr, part_name, part_info);
        part->relative_path = part_name;
        bool broken = false;

        try
        {
            part->loadColumnsChecksumsIndexes(require_part_metadata, true);
        }
        catch (const Exception & e)
        {
            /// Don't count the part as broken if there is not enough memory to load it.
            /// In fact, there can be many similar situations.
            /// But it is OK, because there is a safety guard against deleting too many parts.
            if (e.code() == ErrorCodes::MEMORY_LIMIT_EXCEEDED
                || e.code() == ErrorCodes::CANNOT_ALLOCATE_MEMORY
                || e.code() == ErrorCodes::CANNOT_MUNMAP
                || e.code() == ErrorCodes::CANNOT_MREMAP)
                throw;

            broken = true;
            tryLogCurrentException(__PRETTY_FUNCTION__);
        }
        catch (...)
>>>>>>> 0f1e8404
        {
            MergeTreePartInfo part_info;
            if (!MergeTreePartInfo::tryParsePartName(file_name, &part_info, format_version))
                return;

            MutableDataPartPtr part = std::make_shared<DataPart>(*this, file_name, part_info);
            part->relative_path = file_name;
            bool broken = false;

            try
            {
<<<<<<< HEAD
                part->loadColumnsChecksumsIndexes(require_part_metadata, true);
=======
                /// It is impossible to restore level 0 parts.
                LOG_ERROR(log, "Considering to remove broken part " << getFullPathOnDisk(part_disk_ptr) + part_name << " because it's impossible to repair.");
                broken_parts_to_remove.push_back(part);
>>>>>>> 0f1e8404
            }
            catch (const Exception & e)
            {
<<<<<<< HEAD
                /// Don't count the part as broken if there is not enough memory to load it.
                /// In fact, there can be many similar situations.
                /// But it is OK, because there is a safety guard against deleting too many parts.
                if (e.code() == ErrorCodes::MEMORY_LIMIT_EXCEEDED
                    || e.code() == ErrorCodes::CANNOT_ALLOCATE_MEMORY
                    || e.code() == ErrorCodes::CANNOT_MUNMAP
                    || e.code() == ErrorCodes::CANNOT_MREMAP)
                    throw;

                broken = true;
                tryLogCurrentException(__PRETTY_FUNCTION__);
            }
            catch (...)
            {
                broken = true;
                tryLogCurrentException(__PRETTY_FUNCTION__);
            }

            /// Ignore and possibly delete broken parts that can appear as a result of hard server restart.
            if (broken)
            {
                if (part->info.level == 0)
                {
                    /// It is impossible to restore level 0 parts.
                    LOG_ERROR(log, "Considering to remove broken part " << full_path << file_name << " because it's impossible to repair.");
                    std::lock_guard loading_lock(mutex);
                    broken_parts_to_remove.push_back(part);
                }
                else
                {
                    /// Count the number of parts covered by the broken part. If it is at least two, assume that
                    /// the broken part was created as a result of merging them and we won't lose data if we
                    /// delete it.
                    size_t contained_parts = 0;
=======
                /// Count the number of parts covered by the broken part. If it is at least two, assume that
                /// the broken part was created as a result of merging them and we won't lose data if we
                /// delete it.
                size_t contained_parts = 0;

                LOG_ERROR(log, "Part " << getFullPathOnDisk(part_disk_ptr) + part_name << " is broken. Looking for parts to replace it.");

                for (const auto & [contained_name, contained_disk_ptr] : part_names_with_disks)
                {
                    if (contained_name == part_name)
                        continue;
>>>>>>> 0f1e8404

                    LOG_ERROR(log, "Part " << full_path << file_name << " is broken. Looking for parts to replace it.");

                    for (const String & contained_name : part_file_names)
                    {
<<<<<<< HEAD
                        if (contained_name == file_name)
                            continue;

                        MergeTreePartInfo contained_part_info;
                        if (!MergeTreePartInfo::tryParsePartName(contained_name, &contained_part_info, format_version))
                            continue;

                        if (part->info.contains(contained_part_info))
                        {
                            LOG_ERROR(log, "Found part " << full_path << contained_name);
                            ++contained_parts;
                        }
=======
                        LOG_ERROR(log, "Found part " << getFullPathOnDisk(contained_disk_ptr) + contained_name);
                        ++contained_parts;
>>>>>>> 0f1e8404
                    }

<<<<<<< HEAD
                    if (contained_parts >= 2)
                    {
                        LOG_ERROR(log, "Considering to remove broken part " << full_path << file_name << " because it covers at least 2 other parts");
                        std::lock_guard loading_lock(mutex);
                        broken_parts_to_remove.push_back(part);
                    }
                    else
                    {
                        LOG_ERROR(log, "Detaching broken part " << full_path << file_name
                            << " because it covers less than 2 parts. You need to resolve this manually");
                        std::lock_guard loading_lock(mutex);
                        broken_parts_to_detach.push_back(part);
                        ++suspicious_broken_parts;
                    }
=======
                if (contained_parts >= 2)
                {
                    LOG_ERROR(log, "Considering to remove broken part " << getFullPathOnDisk(part_disk_ptr) + part_name << " because it covers at least 2 other parts");
                    broken_parts_to_remove.push_back(part);
                }
                else
                {
                    LOG_ERROR(log, "Detaching broken part " << getFullPathOnDisk(part_disk_ptr) + part_name
                        << " because it covers less than 2 parts. You need to resolve this manually");
                    broken_parts_to_detach.push_back(part);
                    ++suspicious_broken_parts;
>>>>>>> 0f1e8404
                }

                return;
            }
            if (!part->index_granularity_info.is_adaptive)
                has_non_adaptive_parts.store(true, std::memory_order_relaxed);
            else
                has_adaptive_parts.store(true, std::memory_order_relaxed);

<<<<<<< HEAD
            part->modification_time = Poco::File(full_path + file_name).getLastModified().epochTime();
            /// Assume that all parts are Committed, covered parts will be detected and marked as Outdated later
            part->state = DataPartState::Committed;

            std::lock_guard loading_lock(mutex);
            if (!data_parts_indexes.insert(part).second)
                throw Exception("Part " + part->name + " already exists", ErrorCodes::DUPLICATE_DATA_PART);
        });
=======
        part->modification_time = Poco::File(getFullPathOnDisk(part_disk_ptr) + part_name).getLastModified().epochTime();
        /// Assume that all parts are Committed, covered parts will be detected and marked as Outdated later
        part->state = DataPartState::Committed;

        auto [part_ptr, insertion_complete] = data_parts_indexes.insert(part);

        if (!insertion_complete)
        {
            if (*part_ptr)
            {
                if ((*part_ptr)->name == part->name)
                {
                    /// Same parts. Checking if them are equal
                    part->checksums.checkEqual((*part_ptr)->checksums, true);

                    /// Duplication on greater priority disk. Do not add this part.
                    LOG_DEBUG(log, "Found equal part. Moving to detach (" << part->name << " on " << part->getFullPath() << ")");
                    part->renameToDetached("");
                    continue;
                }
            }
            throw Exception("Part " + part->name + " already exists", ErrorCodes::DUPLICATE_DATA_PART);
        }
>>>>>>> 0f1e8404
    }

    pool.wait();

    if (has_non_adaptive_parts && has_adaptive_parts && !settings.enable_mixed_granularity_parts)
        throw Exception("Table contains parts with adaptive and non adaptive marks, but `setting enable_mixed_granularity_parts` is disabled", ErrorCodes::LOGICAL_ERROR);

    has_non_adaptive_index_granularity_parts = has_non_adaptive_parts;

    if (suspicious_broken_parts > settings.max_suspicious_broken_parts && !skip_sanity_checks)
        throw Exception("Suspiciously many (" + toString(suspicious_broken_parts) + ") broken parts to remove.",
            ErrorCodes::TOO_MANY_UNEXPECTED_DATA_PARTS);

    for (auto & part : broken_parts_to_remove)
        part->remove();
    for (auto & part : broken_parts_to_detach)
        part->renameToDetached("");

    /// Delete from the set of current parts those parts that are covered by another part (those parts that
    /// were merged), but that for some reason are still not deleted from the filesystem.
    /// Deletion of files will be performed later in the clearOldParts() method.

    if (data_parts_indexes.size() >= 2)
    {
        /// Now all parts are committed, so data_parts_by_state_and_info == committed_parts_range
        auto prev_jt = data_parts_by_state_and_info.begin();
        auto curr_jt = std::next(prev_jt);

        auto deactivate_part = [&] (DataPartIteratorByStateAndInfo it)
        {
            (*it)->remove_time.store((*it)->modification_time, std::memory_order_relaxed);
            modifyPartState(it, DataPartState::Outdated);
        };

        (*prev_jt)->assertState({DataPartState::Committed});

        while (curr_jt != data_parts_by_state_and_info.end() && (*curr_jt)->state == DataPartState::Committed)
        {
            /// Don't consider data parts belonging to different partitions.
            if ((*curr_jt)->info.partition_id != (*prev_jt)->info.partition_id)
            {
                ++prev_jt;
                ++curr_jt;
                continue;
            }

            if ((*curr_jt)->contains(**prev_jt))
            {
                deactivate_part(prev_jt);
                prev_jt = curr_jt;
                ++curr_jt;
            }
            else if ((*prev_jt)->contains(**curr_jt))
            {
                auto next = std::next(curr_jt);
                deactivate_part(curr_jt);
                curr_jt = next;
            }
            else
            {
                ++prev_jt;
                ++curr_jt;
            }
        }
    }

    calculateColumnSizesImpl();

    LOG_DEBUG(log, "Loaded data parts (" << data_parts_indexes.size() << " items)");
}


/// Is the part directory old.
/// True if its modification time and the modification time of all files inside it is less then threshold.
/// (Only files on the first level of nesting are considered).
static bool isOldPartDirectory(Poco::File & directory, time_t threshold)
{
    if (directory.getLastModified().epochTime() >= threshold)
        return false;

    Poco::DirectoryIterator end;
    for (Poco::DirectoryIterator it(directory); it != end; ++it)
        if (it->getLastModified().epochTime() >= threshold)
            return false;

    return true;
}


void MergeTreeData::clearOldTemporaryDirectories(ssize_t custom_directories_lifetime_seconds)
{
    /// If the method is already called from another thread, then we don't need to do anything.
    std::unique_lock lock(clear_old_temporary_directories_mutex, std::defer_lock);
    if (!lock.try_lock())
        return;

    time_t current_time = time(nullptr);
    ssize_t deadline = (custom_directories_lifetime_seconds >= 0)
        ? current_time - custom_directories_lifetime_seconds
        : current_time - settings.temporary_directories_lifetime.totalSeconds();

    const auto full_paths = getDataPaths();

    /// Delete temporary directories older than a day.
    Poco::DirectoryIterator end;
    for (auto && full_data_path : full_paths)
    {
        for (Poco::DirectoryIterator it{full_data_path}; it != end; ++it)
        {
            if (startsWith(it.name(), "tmp_"))
            {
                Poco::File tmp_dir(full_data_path + it.name());

                try
                {
                    if (tmp_dir.isDirectory() && isOldPartDirectory(tmp_dir, deadline))
                    {
                        LOG_WARNING(log, "Removing temporary directory " << full_data_path << it.name());
                        Poco::File(full_data_path + it.name()).remove(true);
                    }
                }
                catch (const Poco::FileNotFoundException &)
                {
                    /// If the file is already deleted, do nothing.
                }
            }
        }
    }
}


MergeTreeData::DataPartsVector MergeTreeData::grabOldParts()
{
    DataPartsVector res;

    /// If the method is already called from another thread, then we don't need to do anything.
    std::unique_lock lock(grab_old_parts_mutex, std::defer_lock);
    if (!lock.try_lock())
        return res;

    time_t now = time(nullptr);
    std::vector<DataPartIteratorByStateAndInfo> parts_to_delete;

    {
        auto parts_lock = lockParts();

        auto outdated_parts_range = getDataPartsStateRange(DataPartState::Outdated);
        for (auto it = outdated_parts_range.begin(); it != outdated_parts_range.end(); ++it)
        {
            const DataPartPtr & part = *it;

            auto part_remove_time = part->remove_time.load(std::memory_order_relaxed);

            if (part.unique() && /// Grab only parts that are not used by anyone (SELECTs for example).
                part_remove_time < now &&
                now - part_remove_time > settings.old_parts_lifetime.totalSeconds())
            {
                parts_to_delete.emplace_back(it);
            }
        }

        res.reserve(parts_to_delete.size());
        for (const auto & it_to_delete : parts_to_delete)
        {
            res.emplace_back(*it_to_delete);
            modifyPartState(it_to_delete, DataPartState::Deleting);
        }
    }

    if (!res.empty())
        LOG_TRACE(log, "Found " << res.size() << " old parts to remove.");

    return res;
}


void MergeTreeData::rollbackDeletingParts(const MergeTreeData::DataPartsVector & parts)
{
    auto lock = lockParts();
    for (auto & part : parts)
    {
        /// We should modify it under data_parts_mutex
        part->assertState({DataPartState::Deleting});
        modifyPartState(part, DataPartState::Outdated);
    }
}

void MergeTreeData::removePartsFinally(const MergeTreeData::DataPartsVector & parts)
{
    {
        auto lock = lockParts();

        /// TODO: use data_parts iterators instead of pointers
        for (auto & part : parts)
        {
            auto it = data_parts_by_info.find(part->info);
            if (it == data_parts_by_info.end())
                throw Exception("Deleting data part " + part->name + " doesn't exist", ErrorCodes::LOGICAL_ERROR);

            (*it)->assertState({DataPartState::Deleting});

            data_parts_indexes.erase(it);
        }
    }

    /// Data parts is still alive (since DataPartsVector holds shared_ptrs) and contain useful metainformation for logging
    /// NOTE: There is no need to log parts deletion somewhere else, all deleting parts pass through this function and pass away
    if (auto part_log = global_context.getPartLog(database_name))
    {
        PartLogElement part_log_elem;

        part_log_elem.event_type = PartLogElement::REMOVE_PART;
        part_log_elem.event_time = time(nullptr);
        part_log_elem.duration_ms = 0;

        part_log_elem.database_name = database_name;
        part_log_elem.table_name = table_name;

        for (auto & part : parts)
        {
            part_log_elem.partition_id = part->info.partition_id;
            part_log_elem.part_name = part->name;
            part_log_elem.bytes_compressed_on_disk = part->bytes_on_disk;
            part_log_elem.rows = part->rows_count;

            part_log->add(part_log_elem);
        }
    }
}

void MergeTreeData::clearOldPartsFromFilesystem()
{
    DataPartsVector parts_to_remove = grabOldParts();
    clearPartsFromFilesystem(parts_to_remove);
    removePartsFinally(parts_to_remove);
}

void MergeTreeData::clearPartsFromFilesystem(const DataPartsVector & parts_to_remove)
{
    if (parts_to_remove.size() > 1 && settings.max_part_removal_threads > 1 && parts_to_remove.size() > settings.concurrent_part_removal_threshold)
    {
        /// Parallel parts removal.

        size_t num_threads = std::min(size_t(settings.max_part_removal_threads), parts_to_remove.size());
        ThreadPool pool(num_threads);

        /// NOTE: Under heavy system load you may get "Cannot schedule a task" from ThreadPool.
        for (const DataPartPtr & part : parts_to_remove)
        {
            pool.schedule([&]
            {
                LOG_DEBUG(log, "Removing part from filesystem " << part->name);
                part->remove();
            });
        }

        pool.wait();
    }
    else
    {
        for (const DataPartPtr & part : parts_to_remove)
        {
            LOG_DEBUG(log, "Removing part from filesystem " << part->name);
            part->remove();
        }
    }
}

void MergeTreeData::rename(const String & /*new_path_to_db*/, const String & new_database_name,
                           const String & new_table_name)
{
    auto old_file_db_name = escapeForFileName(database_name);
    auto new_file_db_name = escapeForFileName(new_database_name);
    auto old_file_table_name = escapeForFileName(table_name);
    auto new_file_table_name = escapeForFileName(new_table_name);

    auto disks = storage_policy->getDisks();

    for (const auto & disk : disks)
    {
        auto new_full_path = disk->getPath() + new_file_db_name + '/' + new_file_table_name + '/';
        if (Poco::File{new_full_path}.exists())
            throw Exception{"Target path already exists: " + new_full_path, ErrorCodes::DIRECTORY_ALREADY_EXISTS};
    }

    for (const auto & disk : disks)
    {
        auto full_path = disk->getPath() + old_file_db_name + '/' + old_file_table_name + '/';
        auto new_full_path = disk->getPath() + new_file_db_name + '/' + new_file_table_name + '/';
        Poco::File{full_path}.renameTo(new_full_path);
    }

    global_context.dropCaches();

    database_name = new_database_name;
    table_name = new_table_name;
}

void MergeTreeData::dropAllData()
{
    LOG_TRACE(log, "dropAllData: waiting for locks.");

    auto lock = lockParts();

    LOG_TRACE(log, "dropAllData: removing data from memory.");

    DataPartsVector all_parts(data_parts_by_info.begin(), data_parts_by_info.end());

    data_parts_indexes.clear();
    column_sizes.clear();

    global_context.dropCaches();

    LOG_TRACE(log, "dropAllData: removing data from filesystem.");

    /// Removing of each data part before recursive removal of directory is to speed-up removal, because there will be less number of syscalls.
    clearPartsFromFilesystem(all_parts);

    auto full_paths = getDataPaths();

    for (auto && full_data_path : full_paths)
        Poco::File(full_data_path).remove(true);

    LOG_TRACE(log, "dropAllData: done.");
}

namespace
{

/// If true, then in order to ALTER the type of the column from the type from to the type to
/// we don't need to rewrite the data, we only need to update metadata and columns.txt in part directories.
/// The function works for Arrays and Nullables of the same structure.
bool isMetadataOnlyConversion(const IDataType * from, const IDataType * to)
{
    if (from->getName() == to->getName())
        return true;

    static const std::unordered_multimap<std::type_index, const std::type_info &> ALLOWED_CONVERSIONS =
        {
            { typeid(DataTypeEnum8),    typeid(DataTypeEnum8)    },
            { typeid(DataTypeEnum8),    typeid(DataTypeInt8)     },
            { typeid(DataTypeEnum16),   typeid(DataTypeEnum16)   },
            { typeid(DataTypeEnum16),   typeid(DataTypeInt16)    },
            { typeid(DataTypeDateTime), typeid(DataTypeUInt32)   },
            { typeid(DataTypeUInt32),   typeid(DataTypeDateTime) },
            { typeid(DataTypeDate),     typeid(DataTypeUInt16)   },
            { typeid(DataTypeUInt16),   typeid(DataTypeDate)     },
        };

    while (true)
    {
        auto it_range = ALLOWED_CONVERSIONS.equal_range(typeid(*from));
        for (auto it = it_range.first; it != it_range.second; ++it)
        {
            if (it->second == typeid(*to))
                return true;
        }

        const auto * arr_from = typeid_cast<const DataTypeArray *>(from);
        const auto * arr_to = typeid_cast<const DataTypeArray *>(to);
        if (arr_from && arr_to)
        {
            from = arr_from->getNestedType().get();
            to = arr_to->getNestedType().get();
            continue;
        }

        const auto * nullable_from = typeid_cast<const DataTypeNullable *>(from);
        const auto * nullable_to = typeid_cast<const DataTypeNullable *>(to);
        if (nullable_from && nullable_to)
        {
            from = nullable_from->getNestedType().get();
            to = nullable_to->getNestedType().get();
            continue;
        }

        return false;
    }
}

}

void MergeTreeData::checkAlter(const AlterCommands & commands, const Context & context)
{
    /// Check that needed transformations can be applied to the list of columns without considering type conversions.
    auto new_columns = getColumns();
    auto new_indices = getIndices();
    ASTPtr new_order_by_ast = order_by_ast;
    ASTPtr new_primary_key_ast = primary_key_ast;
    ASTPtr new_ttl_table_ast = ttl_table_ast;
    commands.apply(new_columns, new_indices, new_order_by_ast, new_primary_key_ast, new_ttl_table_ast);

    if (getIndices().empty() && !new_indices.empty() &&
            !context.getSettingsRef().allow_experimental_data_skipping_indices)
        throw Exception("You must set the setting `allow_experimental_data_skipping_indices` to 1 " \
                        "before using data skipping indices.", ErrorCodes::BAD_ARGUMENTS);

    /// Set of columns that shouldn't be altered.
    NameSet columns_alter_forbidden;

    /// Primary key columns can be ALTERed only if they are used in the key as-is
    /// (and not as a part of some expression) and if the ALTER only affects column metadata.
    NameSet columns_alter_metadata_only;

    if (partition_key_expr)
    {
        /// Forbid altering partition key columns because it can change partition ID format.
        /// TODO: in some cases (e.g. adding an Enum value) a partition key column can still be ALTERed.
        /// We should allow it.
        for (const String & col : partition_key_expr->getRequiredColumns())
            columns_alter_forbidden.insert(col);
    }

    for (const auto & index : skip_indices)
    {
        for (const String & col : index->expr->getRequiredColumns())
            columns_alter_forbidden.insert(col);
    }

    if (sorting_key_expr)
    {
        for (const ExpressionAction & action : sorting_key_expr->getActions())
        {
            auto action_columns = action.getNeededColumns();
            columns_alter_forbidden.insert(action_columns.begin(), action_columns.end());
        }
        for (const String & col : sorting_key_expr->getRequiredColumns())
            columns_alter_metadata_only.insert(col);

        /// We don't process sample_by_ast separately because it must be among the primary key columns
        /// and we don't process primary_key_expr separately because it is a prefix of sorting_key_expr.
    }

    if (!merging_params.sign_column.empty())
        columns_alter_forbidden.insert(merging_params.sign_column);

    std::map<String, const IDataType *> old_types;
    for (const auto & column : getColumns().getAllPhysical())
        old_types.emplace(column.name, column.type.get());

    for (const AlterCommand & command : commands)
    {
        if (!command.isMutable())
        {
            continue;
        }

        if (columns_alter_forbidden.count(command.column_name))
            throw Exception("trying to ALTER key column " + command.column_name, ErrorCodes::ILLEGAL_COLUMN);

        if (columns_alter_metadata_only.count(command.column_name))
        {
            if (command.type == AlterCommand::MODIFY_COLUMN)
            {
                auto it = old_types.find(command.column_name);
                if (it != old_types.end() && isMetadataOnlyConversion(it->second, command.data_type.get()))
                    continue;
            }

            throw Exception(
                    "ALTER of key column " + command.column_name + " must be metadata-only",
                    ErrorCodes::ILLEGAL_COLUMN);
        }

        if (command.type == AlterCommand::MODIFY_ORDER_BY)
        {
            if (!is_custom_partitioned)
                throw Exception(
                    "ALTER MODIFY ORDER BY is not supported for default-partitioned tables created with the old syntax",
                    ErrorCodes::BAD_ARGUMENTS);
        }
    }

    setPrimaryKeyIndicesAndColumns(new_order_by_ast, new_primary_key_ast,
            new_columns, new_indices, /* only_check = */ true);

    setTTLExpressions(new_columns.getColumnTTLs(), new_ttl_table_ast, /* only_check = */ true);

    /// Check that type conversions are possible.
    ExpressionActionsPtr unused_expression;
    NameToNameMap unused_map;
    bool unused_bool;
    createConvertExpression(nullptr, getColumns().getAllPhysical(), new_columns.getAllPhysical(),
            getIndices().indices, new_indices.indices, unused_expression, unused_map, unused_bool);
}

void MergeTreeData::createConvertExpression(const DataPartPtr & part, const NamesAndTypesList & old_columns, const NamesAndTypesList & new_columns,
    const IndicesASTs & old_indices, const IndicesASTs & new_indices, ExpressionActionsPtr & out_expression,
    NameToNameMap & out_rename_map, bool & out_force_update_metadata) const
{
    out_expression = nullptr;
    out_rename_map = {};
    out_force_update_metadata = false;
    String part_mrk_file_extension;
    if (part)
        part_mrk_file_extension = part->index_granularity_info.marks_file_extension;
    else
        part_mrk_file_extension = settings.index_granularity_bytes == 0 ? getNonAdaptiveMrkExtension() : getAdaptiveMrkExtension();

    using NameToType = std::map<String, const IDataType *>;
    NameToType new_types;
    for (const NameAndTypePair & column : new_columns)
        new_types.emplace(column.name, column.type.get());

    /// For every column that need to be converted: source column name, column name of calculated expression for conversion.
    std::vector<std::pair<String, String>> conversions;


    /// Remove old indices
    std::set<String> new_indices_set;
    for (const auto & index_decl : new_indices)
        new_indices_set.emplace(index_decl->as<ASTIndexDeclaration &>().name);
    for (const auto & index_decl : old_indices)
    {
        const auto & index = index_decl->as<ASTIndexDeclaration &>();
        if (!new_indices_set.count(index.name))
        {
            out_rename_map["skp_idx_" + index.name + ".idx"] = "";
            out_rename_map["skp_idx_" + index.name + part_mrk_file_extension] = "";
        }
    }

    /// Collect counts for shared streams of different columns. As an example, Nested columns have shared stream with array sizes.
    std::map<String, size_t> stream_counts;
    for (const NameAndTypePair & column : old_columns)
    {
        column.type->enumerateStreams([&](const IDataType::SubstreamPath & substream_path)
        {
            ++stream_counts[IDataType::getFileNameForStream(column.name, substream_path)];
        }, {});
    }

    for (const NameAndTypePair & column : old_columns)
    {
        if (!new_types.count(column.name))
        {
            /// The column was deleted.
            if (!part || part->hasColumnFiles(column.name, *column.type))
            {
                column.type->enumerateStreams([&](const IDataType::SubstreamPath & substream_path)
                {
                    String file_name = IDataType::getFileNameForStream(column.name, substream_path);

                    /// Delete files if they are no longer shared with another column.
                    if (--stream_counts[file_name] == 0)
                    {
                        out_rename_map[file_name + ".bin"] = "";
                        out_rename_map[file_name + part_mrk_file_extension] = "";
                    }
                }, {});
            }
        }
        else
        {
            /// The column was converted. Collect conversions.
            const auto * new_type = new_types[column.name];
            const String new_type_name = new_type->getName();
            const auto * old_type = column.type.get();

            if (!new_type->equals(*old_type) && (!part || part->hasColumnFiles(column.name, *column.type)))
            {
                if (isMetadataOnlyConversion(old_type, new_type))
                {
                    out_force_update_metadata = true;
                    continue;
                }

                /// Need to modify column type.
                if (!out_expression)
                    out_expression = std::make_shared<ExpressionActions>(NamesAndTypesList(), global_context);

                out_expression->addInput(ColumnWithTypeAndName(nullptr, column.type, column.name));

                Names out_names;

                /// This is temporary name for expression. TODO Invent the name more safely.
                const String new_type_name_column = '#' + new_type_name + "_column";
                out_expression->add(ExpressionAction::addColumn(
                    { DataTypeString().createColumnConst(1, new_type_name), std::make_shared<DataTypeString>(), new_type_name_column }));

                const auto & function = FunctionFactory::instance().get("CAST", global_context);
                out_expression->add(ExpressionAction::applyFunction(
                    function, Names{column.name, new_type_name_column}), out_names);

                out_expression->add(ExpressionAction::removeColumn(new_type_name_column));
                out_expression->add(ExpressionAction::removeColumn(column.name));

                conversions.emplace_back(column.name, out_names.at(0));

            }
        }
    }

    if (!conversions.empty())
    {
        /// Give proper names for temporary columns with conversion results.

        NamesWithAliases projection;
        projection.reserve(conversions.size());

        for (const auto & source_and_expression : conversions)
        {
            /// Column name for temporary filenames before renaming. NOTE The is unnecessarily tricky.

            String original_column_name = source_and_expression.first;
            String temporary_column_name = original_column_name + " converting";

            projection.emplace_back(source_and_expression.second, temporary_column_name);

            /// After conversion, we need to rename temporary files into original.

            new_types[source_and_expression.first]->enumerateStreams(
                [&](const IDataType::SubstreamPath & substream_path)
                {
                    /// Skip array sizes, because they cannot be modified in ALTER.
                    if (!substream_path.empty() && substream_path.back().type == IDataType::Substream::ArraySizes)
                        return;

                    String original_file_name = IDataType::getFileNameForStream(original_column_name, substream_path);
                    String temporary_file_name = IDataType::getFileNameForStream(temporary_column_name, substream_path);

                    out_rename_map[temporary_file_name + ".bin"] = original_file_name + ".bin";
                    out_rename_map[temporary_file_name + part_mrk_file_extension] = original_file_name + part_mrk_file_extension;
                }, {});
        }

        out_expression->add(ExpressionAction::project(projection));
    }

    if (part && !out_rename_map.empty())
    {
        WriteBufferFromOwnString out;
        out << "Will ";
        bool first = true;
        for (const auto & from_to : out_rename_map)
        {
            if (!first)
                out << ", ";
            first = false;
            if (from_to.second.empty())
                out << "remove " << from_to.first;
            else
                out << "rename " << from_to.first << " to " << from_to.second;
        }
        out << " in part " << part->name;
        LOG_DEBUG(log, out.str());
    }
}

void MergeTreeData::alterDataPart(
    const NamesAndTypesList & new_columns,
    const IndicesASTs & new_indices,
    bool skip_sanity_checks,
    AlterDataPartTransactionPtr & transaction)
{
    ExpressionActionsPtr expression;
    const auto & part = transaction->getDataPart();
    bool force_update_metadata;
    createConvertExpression(part, part->columns, new_columns,
            getIndices().indices, new_indices,
            expression, transaction->rename_map, force_update_metadata);

    size_t num_files_to_modify = transaction->rename_map.size();
    size_t num_files_to_remove = 0;

    for (const auto & from_to : transaction->rename_map)
        if (from_to.second.empty())
            ++num_files_to_remove;

    if (!skip_sanity_checks
        && (num_files_to_modify > settings.max_files_to_modify_in_alter_columns
            || num_files_to_remove > settings.max_files_to_remove_in_alter_columns))
    {
        transaction->clear();

        const bool forbidden_because_of_modify = num_files_to_modify > settings.max_files_to_modify_in_alter_columns;

        std::stringstream exception_message;
        exception_message
            << "Suspiciously many ("
            << (forbidden_because_of_modify ? num_files_to_modify : num_files_to_remove)
            << ") files (";

        bool first = true;
        for (const auto & from_to : transaction->rename_map)
        {
            if (!first)
                exception_message << ", ";
            if (forbidden_because_of_modify)
            {
                exception_message << "from " << backQuote(from_to.first) << " to " << backQuote(from_to.second);
                first = false;
            }
            else if (from_to.second.empty())
            {
                exception_message << backQuote(from_to.first);
                first = false;
            }
        }

        exception_message
            << ") need to be "
            << (forbidden_because_of_modify ? "modified" : "removed")
            << " in part " << part->name << " of table at " << part->getFullPath() << ". Aborting just in case."
            << " If it is not an error, you could increase merge_tree/"
            << (forbidden_because_of_modify ? "max_files_to_modify_in_alter_columns" : "max_files_to_remove_in_alter_columns")
            << " parameter in configuration file (current value: "
            << (forbidden_because_of_modify ? settings.max_files_to_modify_in_alter_columns : settings.max_files_to_remove_in_alter_columns)
            << ")";

        throw Exception(exception_message.str(), ErrorCodes::TABLE_DIFFERS_TOO_MUCH);
    }

    DataPart::Checksums add_checksums;

    if (transaction->rename_map.empty() && !force_update_metadata)
    {
        transaction->clear();
        return;
    }

    /// Apply the expression and write the result to temporary files.
    if (expression)
    {
        BlockInputStreamPtr part_in = std::make_shared<MergeTreeSequentialBlockInputStream>(
            *this, part, expression->getRequiredColumns(), false, /* take_column_types_from_storage = */ false);

        auto compression_codec = global_context.chooseCompressionCodec(
            part->bytes_on_disk,
            static_cast<double>(part->bytes_on_disk) / this->getTotalActiveSizeInBytes());
        ExpressionBlockInputStream in(part_in, expression);

        /** Don't write offsets for arrays, because ALTER never change them
         *  (MODIFY COLUMN could only change types of elements but never modify array sizes).
          * Also note that they does not participate in 'rename_map'.
          * Also note, that for columns, that are parts of Nested,
          *  temporary column name ('converting_column_name') created in 'createConvertExpression' method
          *  will have old name of shared offsets for arrays.
          */
        IMergedBlockOutputStream::WrittenOffsetColumns unused_written_offsets;

        MergedColumnOnlyOutputStream out(
            *this,
            in.getHeader(),
            part->getFullPath(),
            true /* sync */,
            compression_codec,
            true /* skip_offsets */,
            unused_written_offsets,
            part->index_granularity);

        in.readPrefix();
        out.writePrefix();

        while (Block b = in.read())
            out.write(b);

        in.readSuffix();
        add_checksums = out.writeSuffixAndGetChecksums();
    }

    /// Update the checksums.
    DataPart::Checksums new_checksums = part->checksums;
    for (auto it : transaction->rename_map)
    {
        if (it.second.empty())
            new_checksums.files.erase(it.first);
        else
            new_checksums.files[it.second] = add_checksums.files[it.first];
    }

    /// Write the checksums to the temporary file.
    if (!part->checksums.empty())
    {
        transaction->new_checksums = new_checksums;
        WriteBufferFromFile checksums_file(part->getFullPath() + "checksums.txt.tmp", 4096);
        new_checksums.write(checksums_file);
        transaction->rename_map["checksums.txt.tmp"] = "checksums.txt";
    }

    /// Write the new column list to the temporary file.
    {
        transaction->new_columns = new_columns.filter(part->columns.getNames());
        WriteBufferFromFile columns_file(part->getFullPath() + "columns.txt.tmp", 4096);
        transaction->new_columns.writeText(columns_file);
        transaction->rename_map["columns.txt.tmp"] = "columns.txt";
    }

    return;
}

void MergeTreeData::removeEmptyColumnsFromPart(MergeTreeData::MutableDataPartPtr & data_part)
{
    auto & empty_columns = data_part->empty_columns;
    if (empty_columns.empty())
        return;

    NamesAndTypesList new_columns;
    for (const auto & [name, type] : data_part->columns)
        if (!empty_columns.count(name))
            new_columns.emplace_back(name, type);

    std::stringstream log_message;
    for (auto it = empty_columns.begin(); it != empty_columns.end(); ++it)
    {
        if (it != empty_columns.begin())
            log_message << ", ";
        log_message << *it;
    }

    LOG_INFO(log, "Removing empty columns: " << log_message.str() << " from part " << data_part->name);
    AlterDataPartTransactionPtr transaction(new AlterDataPartTransaction(data_part));
    alterDataPart(new_columns, getIndices().indices, false, transaction);
    if (transaction->isValid())
        transaction->commit();

    empty_columns.clear();
}

void MergeTreeData::freezeAll(const String & with_name, const Context & context)
{
    freezePartitionsByMatcher([] (const DataPartPtr &){ return true; }, with_name, context);
}


bool MergeTreeData::AlterDataPartTransaction::isValid() const
{
    return valid && data_part;
}

void MergeTreeData::AlterDataPartTransaction::clear()
{
    valid = false;
}

void MergeTreeData::AlterDataPartTransaction::commit()
{
    if (!isValid())
        return;
    if (!data_part)
        return;

    try
    {
        std::unique_lock<std::shared_mutex> lock(data_part->columns_lock);

        String path = data_part->getFullPath();

        /// NOTE: checking that a file exists before renaming or deleting it
        /// is justified by the fact that, when converting an ordinary column
        /// to a nullable column, new files are created which did not exist
        /// before, i.e. they do not have older versions.

        /// 1) Rename the old files.
        for (const auto & from_to : rename_map)
        {
            String name = from_to.second.empty() ? from_to.first : from_to.second;
            Poco::File file{path + name};
            if (file.exists())
                file.renameTo(path + name + ".tmp2");
        }

        /// 2) Move new files in the place of old and update the metadata in memory.
        for (const auto & from_to : rename_map)
        {
            if (!from_to.second.empty())
                Poco::File{path + from_to.first}.renameTo(path + from_to.second);
        }

        auto & mutable_part = const_cast<DataPart &>(*data_part);
        mutable_part.checksums = new_checksums;
        mutable_part.columns = new_columns;

        /// 3) Delete the old files.
        for (const auto & from_to : rename_map)
        {
            String name = from_to.second.empty() ? from_to.first : from_to.second;
            Poco::File file{path + name + ".tmp2"};
            if (file.exists())
                file.remove();
        }

        mutable_part.bytes_on_disk = new_checksums.getTotalSizeOnDisk();

        /// TODO: we can skip resetting caches when the column is added.
        data_part->storage.global_context.dropCaches();

        clear();
    }
    catch (...)
    {
        /// Don't delete temporary files in the destructor in case something went wrong.
        clear();
        throw;
    }
}

MergeTreeData::AlterDataPartTransaction::~AlterDataPartTransaction()
{

    if (!isValid())
        return;
    if (!data_part)
        return;

    try
    {
        LOG_WARNING(data_part->storage.log, "Aborting ALTER of part " << data_part->relative_path);

        String path = data_part->getFullPath();
        for (const auto & from_to : rename_map)
        {
            if (!from_to.second.empty())
            {
                try
                {
                    Poco::File file(path + from_to.first);
                    if (file.exists())
                        file.remove();
                }
                catch (Poco::Exception & e)
                {
                    LOG_WARNING(data_part->storage.log, "Can't remove " << path + from_to.first << ": " << e.displayText());
                }
            }
        }
    }
    catch (...)
    {
        tryLogCurrentException(__PRETTY_FUNCTION__);
    }
}


MergeTreeData::DataPartsVector MergeTreeData::getActivePartsToReplace(
    const MergeTreePartInfo & new_part_info,
    const String & new_part_name,
    DataPartPtr & out_covering_part,
    DataPartsLock & /* data_parts_lock */) const
{
    /// Parts contained in the part are consecutive in data_parts, intersecting the insertion place for the part itself.
    auto it_middle = data_parts_by_state_and_info.lower_bound(DataPartStateAndInfo{DataPartState::Committed, new_part_info});
    auto committed_parts_range = getDataPartsStateRange(DataPartState::Committed);

    /// Go to the left.
    DataPartIteratorByStateAndInfo begin = it_middle;
    while (begin != committed_parts_range.begin())
    {
        auto prev = std::prev(begin);

        if (!new_part_info.contains((*prev)->info))
        {
            if ((*prev)->info.contains(new_part_info))
            {
                out_covering_part = *prev;
                return {};
            }

            if (!new_part_info.isDisjoint((*prev)->info))
                throw Exception("Part " + new_part_name + " intersects previous part " + (*prev)->getNameWithState() +
                    ". It is a bug.", ErrorCodes::LOGICAL_ERROR);

            break;
        }

        begin = prev;
    }

    /// Go to the right.
    DataPartIteratorByStateAndInfo end = it_middle;
    while (end != committed_parts_range.end())
    {
        if ((*end)->info == new_part_info)
            throw Exception("Unexpected duplicate part " + (*end)->getNameWithState() + ". It is a bug.", ErrorCodes::LOGICAL_ERROR);

        if (!new_part_info.contains((*end)->info))
        {
            if ((*end)->info.contains(new_part_info))
            {
                out_covering_part = *end;
                return {};
            }

            if (!new_part_info.isDisjoint((*end)->info))
                throw Exception("Part " + new_part_name + " intersects next part " + (*end)->getNameWithState() +
                    ". It is a bug.", ErrorCodes::LOGICAL_ERROR);

            break;
        }

        ++end;
    }

    return DataPartsVector{begin, end};
}


void MergeTreeData::renameTempPartAndAdd(MutableDataPartPtr & part, SimpleIncrement * increment, Transaction * out_transaction)
{
    auto removed = renameTempPartAndReplace(part, increment, out_transaction);
    if (!removed.empty())
        throw Exception("Added part " + part->name + " covers " + toString(removed.size())
            + " existing part(s) (including " + removed[0]->name + ")", ErrorCodes::LOGICAL_ERROR);
}


void MergeTreeData::renameTempPartAndReplace(
    MutableDataPartPtr & part, SimpleIncrement * increment, Transaction * out_transaction,
    std::unique_lock<std::mutex> & lock, DataPartsVector * out_covered_parts)
{
    if (out_transaction && &out_transaction->data != this)
        throw Exception("MergeTreeData::Transaction for one table cannot be used with another. It is a bug.",
            ErrorCodes::LOGICAL_ERROR);

    part->assertState({DataPartState::Temporary});

    MergeTreePartInfo part_info = part->info;
    String part_name;

    if (DataPartPtr existing_part_in_partition = getAnyPartInPartition(part->info.partition_id, lock))
    {
        if (part->partition.value != existing_part_in_partition->partition.value)
            throw Exception(
                "Partition value mismatch between two parts with the same partition ID. Existing part: "
                + existing_part_in_partition->name + ", newly added part: " + part->name,
                ErrorCodes::CORRUPTED_DATA);
    }

    /** It is important that obtaining new block number and adding that block to parts set is done atomically.
      * Otherwise there is race condition - merge of blocks could happen in interval that doesn't yet contain new part.
      */
    if (increment)
    {
        part_info.min_block = part_info.max_block = increment->get();
        part_name = part->getNewName(part_info);
    }
    else
        part_name = part->name;

    LOG_TRACE(log, "Renaming temporary part " << part->relative_path << " to " << part_name << ".");

    auto it_duplicate = data_parts_by_info.find(part_info);
    if (it_duplicate != data_parts_by_info.end())
    {
        String message = "Part " + (*it_duplicate)->getNameWithState() + " already exists";

        if ((*it_duplicate)->checkState({DataPartState::Outdated, DataPartState::Deleting}))
            throw Exception(message + ", but it will be deleted soon", ErrorCodes::PART_IS_TEMPORARILY_LOCKED);

        throw Exception(message, ErrorCodes::DUPLICATE_DATA_PART);
    }

    DataPartPtr covering_part;
    DataPartsVector covered_parts = getActivePartsToReplace(part_info, part_name, covering_part, lock);

    if (covering_part)
    {
        LOG_WARNING(log, "Tried to add obsolete part " << part_name << " covered by " << covering_part->getNameWithState());
        return;
    }

    /// All checks are passed. Now we can rename the part on disk.
    /// So, we maintain invariant: if a non-temporary part in filesystem then it is in data_parts
    ///
    /// If out_transaction is null, we commit the part to the active set immediately, else add it to the transaction.
    part->name = part_name;
    part->info = part_info;
    part->is_temp = false;
    part->state = DataPartState::PreCommitted;
    part->renameTo(part_name);

    auto part_it = data_parts_indexes.insert(part).first;

    if (out_transaction)
    {
        out_transaction->precommitted_parts.insert(part);
    }
    else
    {
        auto current_time = time(nullptr);
        for (const DataPartPtr & covered_part : covered_parts)
        {
            covered_part->remove_time.store(current_time, std::memory_order_relaxed);
            modifyPartState(covered_part, DataPartState::Outdated);
            removePartContributionToColumnSizes(covered_part);
        }

        modifyPartState(part_it, DataPartState::Committed);
        addPartContributionToColumnSizes(part);
    }

    if (out_covered_parts)
    {
        for (DataPartPtr & covered_part : covered_parts)
            out_covered_parts->emplace_back(std::move(covered_part));
    }
}

MergeTreeData::DataPartsVector MergeTreeData::renameTempPartAndReplace(
    MutableDataPartPtr & part, SimpleIncrement * increment, Transaction * out_transaction)
{
    if (out_transaction && &out_transaction->data != this)
        throw Exception("MergeTreeData::Transaction for one table cannot be used with another. It is a bug.",
            ErrorCodes::LOGICAL_ERROR);

    DataPartsVector covered_parts;
    {
        auto lock = lockParts();
        renameTempPartAndReplace(part, increment, out_transaction, lock, &covered_parts);
    }
    return covered_parts;
}

void MergeTreeData::removePartsFromWorkingSet(const MergeTreeData::DataPartsVector & remove, bool clear_without_timeout, DataPartsLock & /*acquired_lock*/)
{
    auto remove_time = clear_without_timeout ? 0 : time(nullptr);

    for (const DataPartPtr & part : remove)
    {
        if (part->state == MergeTreeDataPart::State::Committed)
            removePartContributionToColumnSizes(part);

        if (part->state == MergeTreeDataPart::State::Committed || clear_without_timeout)
            part->remove_time.store(remove_time, std::memory_order_relaxed);

        if (part->state != MergeTreeDataPart::State::Outdated)
            modifyPartState(part, MergeTreeDataPart::State::Outdated);
    }
}

void MergeTreeData::removePartsFromWorkingSet(const DataPartsVector & remove, bool clear_without_timeout, DataPartsLock * acquired_lock)
{
    auto lock = (acquired_lock) ? DataPartsLock() : lockParts();

    for (auto & part : remove)
    {
        if (!data_parts_by_info.count(part->info))
            throw Exception("Part " + part->getNameWithState() + " not found in data_parts", ErrorCodes::LOGICAL_ERROR);

        part->assertState({DataPartState::PreCommitted, DataPartState::Committed, DataPartState::Outdated});
    }

    removePartsFromWorkingSet(remove, clear_without_timeout, lock);
}

MergeTreeData::DataPartsVector MergeTreeData::removePartsInRangeFromWorkingSet(const MergeTreePartInfo & drop_range, bool clear_without_timeout,
                                                                               bool skip_intersecting_parts, DataPartsLock & lock)
{
    DataPartsVector parts_to_remove;

    if (drop_range.min_block > drop_range.max_block)
        return parts_to_remove;

    auto partition_range = getDataPartsPartitionRange(drop_range.partition_id);

    for (const DataPartPtr & part : partition_range)
    {
        if (part->info.partition_id != drop_range.partition_id)
            throw Exception("Unexpected partition_id of part " + part->name + ". This is a bug.", ErrorCodes::LOGICAL_ERROR);

        if (part->info.min_block < drop_range.min_block)
        {
            if (drop_range.min_block <= part->info.max_block)
            {
                /// Intersect left border
                String error = "Unexpected merged part " + part->name + " intersecting drop range " + drop_range.getPartName();
                if (!skip_intersecting_parts)
                    throw Exception(error, ErrorCodes::LOGICAL_ERROR);

                LOG_WARNING(log, error);
            }

            continue;
        }

        /// Stop on new parts
        if (part->info.min_block > drop_range.max_block)
            break;

        if (part->info.min_block <= drop_range.max_block && drop_range.max_block < part->info.max_block)
        {
            /// Intersect right border
            String error = "Unexpected merged part " + part->name + " intersecting drop range " + drop_range.getPartName();
            if (!skip_intersecting_parts)
                throw Exception(error, ErrorCodes::LOGICAL_ERROR);

            LOG_WARNING(log, error);
            continue;
        }

        if (part->state != DataPartState::Deleting)
            parts_to_remove.emplace_back(part);
    }

    removePartsFromWorkingSet(parts_to_remove, clear_without_timeout, lock);

    return parts_to_remove;
}

void MergeTreeData::forgetPartAndMoveToDetached(const MergeTreeData::DataPartPtr & part_to_detach, const String & prefix, bool
restore_covered)
{
    LOG_INFO(log, "Renaming " << part_to_detach->relative_path << " to " << prefix << part_to_detach->name << " and forgiving it.");

    auto lock = lockParts();

    auto it_part = data_parts_by_info.find(part_to_detach->info);
    if (it_part == data_parts_by_info.end())
        throw Exception("No such data part " + part_to_detach->getNameWithState(), ErrorCodes::NO_SUCH_DATA_PART);

    /// What if part_to_detach is a reference to *it_part? Make a new owner just in case.
    DataPartPtr part = *it_part;

    if (part->state == DataPartState::Committed)
        removePartContributionToColumnSizes(part);
    modifyPartState(it_part, DataPartState::Deleting);

    part->renameToDetached(prefix);

    data_parts_indexes.erase(it_part);

    if (restore_covered && part->info.level == 0)
    {
        LOG_WARNING(log, "Will not recover parts covered by zero-level part " << part->name);
        return;
    }

    if (restore_covered)
    {
        Strings restored;
        bool error = false;
        String error_parts;

        Int64 pos = part->info.min_block;

        auto is_appropriate_state = [] (DataPartState state)
        {
            return state == DataPartState::Committed || state == DataPartState::Outdated;
        };

        auto update_error = [&] (DataPartIteratorByInfo it)
        {
            error = true;
            error_parts += (*it)->getNameWithState() + " ";
        };

        auto it_middle = data_parts_by_info.lower_bound(part->info);

        /// Restore the leftmost part covered by the part
        if (it_middle != data_parts_by_info.begin())
        {
            auto it = std::prev(it_middle);

            if (part->contains(**it) && is_appropriate_state((*it)->state))
            {
                /// Maybe, we must consider part level somehow
                if ((*it)->info.min_block != part->info.min_block)
                    update_error(it);

                if ((*it)->state != DataPartState::Committed)
                {
                    addPartContributionToColumnSizes(*it);
                    modifyPartState(it, DataPartState::Committed); // iterator is not invalidated here
                }

                pos = (*it)->info.max_block + 1;
                restored.push_back((*it)->name);
            }
            else
                update_error(it);
        }
        else
            error = true;

        /// Restore "right" parts
        for (auto it = it_middle; it != data_parts_by_info.end() && part->contains(**it); ++it)
        {
            if ((*it)->info.min_block < pos)
                continue;

            if (!is_appropriate_state((*it)->state))
            {
                update_error(it);
                continue;
            }

            if ((*it)->info.min_block > pos)
                update_error(it);

            if ((*it)->state != DataPartState::Committed)
            {
                addPartContributionToColumnSizes(*it);
                modifyPartState(it, DataPartState::Committed);
            }

            pos = (*it)->info.max_block + 1;
            restored.push_back((*it)->name);
        }

        if (pos != part->info.max_block + 1)
            error = true;

        for (const String & name : restored)
        {
            LOG_INFO(log, "Activated part " << name);
        }

        if (error)
        {
            LOG_ERROR(log, "The set of parts restored in place of " << part->name << " looks incomplete."
                           << " There might or might not be a data loss."
                           << (error_parts.empty() ? "" : " Suspicious parts: " + error_parts));
        }
    }
}


void MergeTreeData::tryRemovePartImmediately(DataPartPtr && part)
{
    DataPartPtr part_to_delete;
    {
        auto lock = lockParts();

        LOG_TRACE(log, "Trying to immediately remove part " << part->getNameWithState());

        auto it = data_parts_by_info.find(part->info);
        if (it == data_parts_by_info.end() || (*it).get() != part.get())
            throw Exception("Part " + part->name + " doesn't exist", ErrorCodes::LOGICAL_ERROR);

        part.reset();

        if (!((*it)->state == DataPartState::Outdated && it->unique()))
            return;

        modifyPartState(it, DataPartState::Deleting);
        part_to_delete = *it;
    }

    try
    {
        part_to_delete->remove();
    }
    catch (...)
    {
        rollbackDeletingParts({part_to_delete});
        throw;
    }

    removePartsFinally({part_to_delete});
    LOG_TRACE(log, "Removed part " << part_to_delete->name);
}


size_t MergeTreeData::getTotalActiveSizeInBytes() const
{
    size_t res = 0;
    {
        auto lock = lockParts();

        for (auto & part : getDataPartsStateRange(DataPartState::Committed))
            res += part->bytes_on_disk;
    }

    return res;
}


size_t MergeTreeData::getPartsCount() const
{
    auto lock = lockParts();

    size_t res = 0;
    for (const auto & part [[maybe_unused]] : getDataPartsStateRange(DataPartState::Committed))
        ++res;

    return res;
}


size_t MergeTreeData::getMaxPartsCountForPartition() const
{
    auto lock = lockParts();

    size_t res = 0;
    size_t cur_count = 0;
    const String * cur_partition_id = nullptr;

    for (const auto & part : getDataPartsStateRange(DataPartState::Committed))
    {
        if (cur_partition_id && part->info.partition_id == *cur_partition_id)
        {
            ++cur_count;
        }
        else
        {
            cur_partition_id = &part->info.partition_id;
            cur_count = 1;
        }

        res = std::max(res, cur_count);
    }

    return res;
}


std::optional<Int64> MergeTreeData::getMinPartDataVersion() const
{
    auto lock = lockParts();

    std::optional<Int64> result;
    for (const auto & part : getDataPartsStateRange(DataPartState::Committed))
    {
        if (!result || *result > part->info.getDataVersion())
            result = part->info.getDataVersion();
    }

    return result;
}


void MergeTreeData::delayInsertOrThrowIfNeeded(Poco::Event *until) const
{
    const size_t parts_count_in_total = getPartsCount();
    if (parts_count_in_total >= settings.max_parts_in_total)
    {
        ProfileEvents::increment(ProfileEvents::RejectedInserts);
        throw Exception("Too many parts (" + toString(parts_count_in_total) + ") in all partitions in total. This indicates wrong choice of partition key. The threshold can be modified with 'max_parts_in_total' setting in <merge_tree> element in config.xml or with per-table setting.", ErrorCodes::TOO_MANY_PARTS);
    }

    const size_t parts_count_in_partition = getMaxPartsCountForPartition();
    if (parts_count_in_partition < settings.parts_to_delay_insert)
        return;

    if (parts_count_in_partition >= settings.parts_to_throw_insert)
    {
        ProfileEvents::increment(ProfileEvents::RejectedInserts);
        throw Exception("Too many parts (" + toString(parts_count_in_partition) + "). Merges are processing significantly slower than inserts.", ErrorCodes::TOO_MANY_PARTS);
    }

    const size_t max_k = settings.parts_to_throw_insert - settings.parts_to_delay_insert; /// always > 0
    const size_t k = 1 + parts_count_in_partition - settings.parts_to_delay_insert; /// from 1 to max_k
    const double delay_milliseconds = ::pow(settings.max_delay_to_insert * 1000, static_cast<double>(k) / max_k);

    ProfileEvents::increment(ProfileEvents::DelayedInserts);
    ProfileEvents::increment(ProfileEvents::DelayedInsertsMilliseconds, delay_milliseconds);

    CurrentMetrics::Increment metric_increment(CurrentMetrics::DelayedInserts);

    LOG_INFO(log, "Delaying inserting block by "
        << std::fixed << std::setprecision(4) << delay_milliseconds << " ms. because there are " << parts_count_in_partition << " parts");

    if (until)
        until->tryWait(delay_milliseconds);
    else
        std::this_thread::sleep_for(std::chrono::milliseconds(static_cast<size_t>(delay_milliseconds)));
}

void MergeTreeData::throwInsertIfNeeded() const
{
    const size_t parts_count_in_total = getPartsCount();
    if (parts_count_in_total >= settings.max_parts_in_total)
    {
        ProfileEvents::increment(ProfileEvents::RejectedInserts);
        throw Exception("Too many parts (" + toString(parts_count_in_total) + ") in all partitions in total. This indicates wrong choice of partition key. The threshold can be modified with 'max_parts_in_total' setting in <merge_tree> element in config.xml or with per-table setting.", ErrorCodes::TOO_MANY_PARTS);
    }

    const size_t parts_count_in_partition = getMaxPartsCountForPartition();

    if (parts_count_in_partition >= settings.parts_to_throw_insert)
    {
        ProfileEvents::increment(ProfileEvents::RejectedInserts);
        throw Exception("Too many parts (" + toString(parts_count_in_partition) + "). Merges are processing significantly slower than inserts.", ErrorCodes::TOO_MANY_PARTS);
    }
}

MergeTreeData::DataPartPtr MergeTreeData::getActiveContainingPart(
    const MergeTreePartInfo & part_info, MergeTreeData::DataPartState state, DataPartsLock & /*lock*/)
{
    auto committed_parts_range = getDataPartsStateRange(state);

    /// The part can be covered only by the previous or the next one in data_parts.
    auto it = data_parts_by_state_and_info.lower_bound(DataPartStateAndInfo{state, part_info});

    if (it != committed_parts_range.end())
    {
        if ((*it)->info == part_info)
            return *it;
        if ((*it)->info.contains(part_info))
            return *it;
    }

    if (it != committed_parts_range.begin())
    {
        --it;
        if ((*it)->info.contains(part_info))
            return *it;
    }

    return nullptr;
}

MergeTreeData::DataPartPtr MergeTreeData::swapActivePart(MergeTreeData::DataPartPtr part)
{
    auto data_parts_lock = lockParts();

    for (auto && active_part : getDataPartsStateRange(DataPartState::Committed))
    {
        if (part->name == active_part->name)
        {
            auto it = data_parts_by_info.find(active_part->info);
            if (it == data_parts_by_info.end())
                throw Exception("No such active part by info. It is a bug", ErrorCodes::NO_SUCH_DATA_PART);

            (*it)->remove_time.store((*it)->modification_time, std::memory_order_relaxed);
            data_parts_indexes.erase(it);

            auto part_it = data_parts_indexes.insert(part).first;
            modifyPartState(part_it, DataPartState::Committed);
            return active_part;
        }
    }
    throw Exception("No such active part. It is a bug", ErrorCodes::NO_SUCH_DATA_PART);
}

MergeTreeData::DataPartPtr MergeTreeData::getActiveContainingPart(const MergeTreePartInfo & part_info)
{
    auto lock = lockParts();
    return getActiveContainingPart(part_info, DataPartState::Committed, lock);
}

MergeTreeData::DataPartPtr MergeTreeData::getActiveContainingPart(const String & part_name)
{
    auto part_info = MergeTreePartInfo::fromPartName(part_name, format_version);
    return getActiveContainingPart(part_info);
}


MergeTreeData::DataPartsVector MergeTreeData::getDataPartsVectorInPartition(MergeTreeData::DataPartState state, const String & partition_id)
{
    DataPartStateAndPartitionID state_with_partition{state, partition_id};

    auto lock = lockParts();
    return DataPartsVector(
        data_parts_by_state_and_info.lower_bound(state_with_partition),
        data_parts_by_state_and_info.upper_bound(state_with_partition));
}


MergeTreeData::DataPartPtr MergeTreeData::getPartIfExists(const MergeTreePartInfo & part_info, const MergeTreeData::DataPartStates & valid_states)
{
    auto lock = lockParts();

    auto it = data_parts_by_info.find(part_info);
    if (it == data_parts_by_info.end())
        return nullptr;

    for (auto state : valid_states)
    {
        if ((*it)->state == state)
            return *it;
    }

    return nullptr;
}

MergeTreeData::DataPartPtr MergeTreeData::getPartIfExists(const String & part_name, const MergeTreeData::DataPartStates & valid_states)
{
    return getPartIfExists(MergeTreePartInfo::fromPartName(part_name, format_version), valid_states);
}


MergeTreeData::MutableDataPartPtr MergeTreeData::loadPartAndFixMetadata(const DiskSpace::DiskPtr & disk, const String & relative_path)
{
    MutableDataPartPtr part = std::make_shared<DataPart>(*this, disk, Poco::Path(relative_path).getFileName());
    part->relative_path = relative_path;
    String full_part_path = part->getFullPath();

    /// Earlier the list of columns was written incorrectly. Delete it and re-create.
    if (Poco::File(full_part_path + "columns.txt").exists())
        Poco::File(full_part_path + "columns.txt").remove();

    part->loadColumnsChecksumsIndexes(false, true);
    part->modification_time = Poco::File(full_part_path).getLastModified().epochTime();

    /// If the checksums file is not present, calculate the checksums and write them to disk.
    /// Check the data while we are at it.
    if (part->checksums.empty())
    {
        part->checksums = checkDataPart(part, false, primary_key_data_types, skip_indices);
        {
            WriteBufferFromFile out(full_part_path + "checksums.txt.tmp", 4096);
            part->checksums.write(out);
        }

        Poco::File(full_part_path + "checksums.txt.tmp").renameTo(full_part_path + "checksums.txt");
    }

    return part;
}


void MergeTreeData::calculateColumnSizesImpl()
{
    column_sizes.clear();

    /// Take into account only committed parts
    auto committed_parts_range = getDataPartsStateRange(DataPartState::Committed);
    for (const auto & part : committed_parts_range)
        addPartContributionToColumnSizes(part);
}

void MergeTreeData::addPartContributionToColumnSizes(const DataPartPtr & part)
{
    std::shared_lock<std::shared_mutex> lock(part->columns_lock);

    for (const auto & column : part->columns)
    {
        ColumnSize & total_column_size = column_sizes[column.name];
        ColumnSize part_column_size = part->getColumnSize(column.name, *column.type);
        total_column_size.add(part_column_size);
    }
}

void MergeTreeData::removePartContributionToColumnSizes(const DataPartPtr & part)
{
    std::shared_lock<std::shared_mutex> lock(part->columns_lock);

    for (const auto & column : part->columns)
    {
        ColumnSize & total_column_size = column_sizes[column.name];
        ColumnSize part_column_size = part->getColumnSize(column.name, *column.type);

        auto log_subtract = [&](size_t & from, size_t value, const char * field)
        {
            if (value > from)
                LOG_ERROR(log, "Possibly incorrect column size subtraction: "
                    << from << " - " << value << " = " << from - value
                    << ", column: " << column.name << ", field: " << field);

            from -= value;
        };

        log_subtract(total_column_size.data_compressed, part_column_size.data_compressed, ".data_compressed");
        log_subtract(total_column_size.data_uncompressed, part_column_size.data_uncompressed, ".data_uncompressed");
        log_subtract(total_column_size.marks, part_column_size.marks, ".marks");
    }
}


void MergeTreeData::freezePartition(const ASTPtr & partition_ast, const String & with_name, const Context & context)
{
    std::optional<String> prefix;
    String partition_id;

    if (format_version < MERGE_TREE_DATA_MIN_FORMAT_VERSION_WITH_CUSTOM_PARTITIONING)
    {
        /// Month-partitioning specific - partition value can represent a prefix of the partition to freeze.
        if (const auto * partition_lit = partition_ast->as<ASTPartition &>().value->as<ASTLiteral>())
            prefix = partition_lit->value.getType() == Field::Types::UInt64
                ? toString(partition_lit->value.get<UInt64>())
                : partition_lit->value.safeGet<String>();
        else
            partition_id = getPartitionIDFromQuery(partition_ast, context);
    }
    else
        partition_id = getPartitionIDFromQuery(partition_ast, context);

    if (prefix)
        LOG_DEBUG(log, "Freezing parts with prefix " + *prefix);
    else
        LOG_DEBUG(log, "Freezing parts with partition ID " + partition_id);


    freezePartitionsByMatcher(
        [&prefix, &partition_id](const DataPartPtr & part)
        {
            if (prefix)
                return startsWith(part->info.partition_id, *prefix);
            else
                return part->info.partition_id == partition_id;
        },
        with_name,
        context);
}


void MergeTreeData::movePartitionToSpace(MergeTreeData::DataPartPtr part, DiskSpace::SpacePtr space)
{
    auto reservation = space->reserve(part->bytes_on_disk);
    if (!reservation || !reservation->isValid())
        throw Exception("Move is not possible. Not enough space " + space->getName(), ErrorCodes::NOT_ENOUGH_SPACE);

    auto & reserved_disk = reservation->getDisk();
    String path_to_clone = getFullPathOnDisk(reserved_disk);

    if (Poco::File(path_to_clone + part->name).exists())
        throw Exception("Move is not possible: " + path_to_clone + part->name + " already exists", ErrorCodes::DIRECTORY_ALREADY_EXISTS);

    LOG_DEBUG(log, "Cloning part " << part->getFullPath() << " to " << getFullPathOnDisk(reservation->getDisk()));
    part->makeCloneOnDiskDetached(reservation);

    MergeTreeData::MutableDataPartPtr copied_part = std::make_shared<MergeTreeData::DataPart>(*this,
                                                                                              reservation->getDisk(),
                                                                                              part->name);
    copied_part->relative_path = "detached/" + part->name;

    copied_part->loadColumnsChecksumsIndexes(require_part_metadata, true);

    if (Poco::File(path_to_clone + part->name).exists())
        throw Exception("Move is not possible: " + path_to_clone + part->name + " already exists", ErrorCodes::DIRECTORY_ALREADY_EXISTS);
    copied_part->renameTo(part->name);

    auto old_active_part = swapActivePart(copied_part);

    std::cerr << old_active_part.use_count() << std::endl;

    old_active_part->deleteOnDestroy();
}


void MergeTreeData::movePartitionToDisk(const ASTPtr & partition, const String & name, const Context & /*context*/)
{
    String partition_id = partition->as<ASTLiteral &>().value.safeGet<String>();

    auto part = getActiveContainingPart(partition_id);
    if (!part)
        throw Exception("Part " + partition_id + " is not active", ErrorCodes::NO_SUCH_DATA_PART);

    auto disk = storage_policy->getDiskByName(name);
    if (!disk)
        throw Exception("Disk " + name + " does not exists on policy " + storage_policy->getName(), ErrorCodes::UNKNOWN_DISK);

    if (part->disk->getName() == disk->getName())
        throw Exception("Part " + partition_id + " already on disk " + name, ErrorCodes::UNKNOWN_DISK);

    movePartitionToSpace(part, std::static_pointer_cast<const DiskSpace::Space>(disk));
}


void MergeTreeData::movePartitionToVolume(const ASTPtr & partition, const String & name, const Context & /*context*/)
{
    String partition_id = partition->as<ASTLiteral &>().value.safeGet<String>();

    auto part = getActiveContainingPart(partition_id);
    if (!part)
        throw Exception("Part " + partition_id + " is not active", ErrorCodes::NO_SUCH_DATA_PART);

    auto volume = storage_policy->getVolumeByName(name);
    if (!volume)
        throw Exception("Volume " + name + " does not exists on policy " + storage_policy->getName(), ErrorCodes::UNKNOWN_DISK);

    for (const auto & disk : volume->disks)
        if (part->disk->getName() == disk->getName())
            throw Exception("Part " + partition_id + " already on volume " + name, ErrorCodes::UNKNOWN_DISK);

    movePartitionToSpace(part, std::static_pointer_cast<const DiskSpace::Space>(volume));
}


String MergeTreeData::getPartitionIDFromQuery(const ASTPtr & ast, const Context & context)
{
    const auto & partition_ast = ast->as<ASTPartition &>();

    if (!partition_ast.value)
        return partition_ast.id;

    if (format_version < MERGE_TREE_DATA_MIN_FORMAT_VERSION_WITH_CUSTOM_PARTITIONING)
    {
        /// Month-partitioning specific - partition ID can be passed in the partition value.
        const auto * partition_lit = partition_ast.value->as<ASTLiteral>();
        if (partition_lit && partition_lit->value.getType() == Field::Types::String)
        {
            String partition_id = partition_lit->value.get<String>();
            if (partition_id.size() != 6 || !std::all_of(partition_id.begin(), partition_id.end(), isNumericASCII))
                throw Exception(
                    "Invalid partition format: " + partition_id + ". Partition should consist of 6 digits: YYYYMM",
                    ErrorCodes::INVALID_PARTITION_VALUE);
            return partition_id;
        }
    }

    /// Re-parse partition key fields using the information about expected field types.

    size_t fields_count = partition_key_sample.columns();
    if (partition_ast.fields_count != fields_count)
        throw Exception(
            "Wrong number of fields in the partition expression: " + toString(partition_ast.fields_count) +
            ", must be: " + toString(fields_count),
            ErrorCodes::INVALID_PARTITION_VALUE);

    const FormatSettings format_settings;
    Row partition_row(fields_count);

    if (fields_count)
    {
        ReadBufferFromMemory left_paren_buf("(", 1);
        ReadBufferFromMemory fields_buf(partition_ast.fields_str.data, partition_ast.fields_str.size);
        ReadBufferFromMemory right_paren_buf(")", 1);
        ConcatReadBuffer buf({&left_paren_buf, &fields_buf, &right_paren_buf});

        auto input_stream = FormatFactory::instance().getInput("Values", buf, partition_key_sample, context, context.getSettingsRef().max_block_size);

        auto block = input_stream->read();
        if (!block || !block.rows())
            throw Exception(
                "Could not parse partition value: `" + partition_ast.fields_str.toString() + "`",
                ErrorCodes::INVALID_PARTITION_VALUE);

        for (size_t i = 0; i < fields_count; ++i)
            block.getByPosition(i).column->get(0, partition_row[i]);
    }

    MergeTreePartition partition(std::move(partition_row));
    String partition_id = partition.getID(*this);

    {
        auto data_parts_lock = lockParts();
        DataPartPtr existing_part_in_partition = getAnyPartInPartition(partition_id, data_parts_lock);
        if (existing_part_in_partition && existing_part_in_partition->partition.value != partition.value)
        {
            WriteBufferFromOwnString buf;
            writeCString("Parsed partition value: ", buf);
            partition.serializeText(*this, buf, format_settings);
            writeCString(" doesn't match partition value for an existing part with the same partition ID: ", buf);
            writeString(existing_part_in_partition->name, buf);
            throw Exception(buf.str(), ErrorCodes::INVALID_PARTITION_VALUE);
        }
    }

    return partition_id;
}

MergeTreeData::DataPartsVector MergeTreeData::getDataPartsVector(const DataPartStates & affordable_states, DataPartStateVector * out_states) const
{
    DataPartsVector res;
    DataPartsVector buf;
    {
        auto lock = lockParts();

        for (auto state : affordable_states)
        {
            std::swap(buf, res);
            res.clear();

            auto range = getDataPartsStateRange(state);
            std::merge(range.begin(), range.end(), buf.begin(), buf.end(), std::back_inserter(res), LessDataPart());
        }

        if (out_states != nullptr)
        {
            out_states->resize(res.size());
            for (size_t i = 0; i < res.size(); ++i)
                (*out_states)[i] = res[i]->state;
        }
    }

    return res;
}

MergeTreeData::DataPartsVector MergeTreeData::getAllDataPartsVector(MergeTreeData::DataPartStateVector * out_states) const
{
    DataPartsVector res;
    {
        auto lock = lockParts();
        res.assign(data_parts_by_info.begin(), data_parts_by_info.end());

        if (out_states != nullptr)
        {
            out_states->resize(res.size());
            for (size_t i = 0; i < res.size(); ++i)
                (*out_states)[i] = res[i]->state;
        }
    }

    return res;
}

std::vector<DetachedPartInfo>
MergeTreeData::getDetachedParts() const
{
    std::vector<DetachedPartInfo> res;

    for (const String & path : getDataPaths())
    {
        for (Poco::DirectoryIterator it(path + "detached");
            it != Poco::DirectoryIterator(); ++it)
        {
            auto dir_name = it.name();

            res.emplace_back();
            auto &part = res.back();

            /// First, try to parse as <part_name>.
            if (MergeTreePartInfo::tryParsePartName(dir_name, &part, format_version))
                continue;

            /// Next, as <prefix>_<partname>. Use entire name as prefix if it fails.
            part.prefix = dir_name;
            const auto first_separator = dir_name.find_first_of('_');
            if (first_separator == String::npos)
                continue;

            const auto part_name = dir_name.substr(first_separator + 1,
                                                   dir_name.size() - first_separator - 1);
            if (!MergeTreePartInfo::tryParsePartName(part_name, &part, format_version))
                continue;

            part.prefix = dir_name.substr(0, first_separator);
        }
    }
    return res;
}

DiskSpace::ReservationPtr MergeTreeData::reserveSpaceForPart(UInt64 expected_size)
{
    constexpr UInt64 RESERVATION_MIN_ESTIMATION_SIZE = 1u * 1024u * 1024u; /// 1MB
    constexpr UInt64 RESERVATION_MULTIPLY_ESTIMATION_FACTOR = 1;

    if (expected_size < RESERVATION_MIN_ESTIMATION_SIZE)
        expected_size = RESERVATION_MIN_ESTIMATION_SIZE;

    auto reservation = reserveSpace(expected_size * RESERVATION_MULTIPLY_ESTIMATION_FACTOR);
    if (reservation)
        return reservation;

    throw Exception("Not enough free disk space to reserve: " + formatReadableSizeWithBinarySuffix(expected_size) + " requested",
                    ErrorCodes::NOT_ENOUGH_SPACE);
}

MergeTreeData::DataParts MergeTreeData::getDataParts(const DataPartStates & affordable_states) const
{
    DataParts res;
    {
        auto lock = lockParts();
        for (auto state : affordable_states)
        {
            auto range = getDataPartsStateRange(state);
            res.insert(range.begin(), range.end());
        }
    }
    return res;
}

MergeTreeData::DataParts MergeTreeData::getDataParts() const
{
    return getDataParts({DataPartState::Committed});
}

MergeTreeData::DataPartsVector MergeTreeData::getDataPartsVector() const
{
    return getDataPartsVector({DataPartState::Committed});
}

MergeTreeData::DataPartPtr MergeTreeData::getAnyPartInPartition(
    const String & partition_id, DataPartsLock & /*data_parts_lock*/)
{
    auto it = data_parts_by_state_and_info.lower_bound(DataPartStateAndPartitionID{DataPartState::Committed, partition_id});

    if (it != data_parts_by_state_and_info.end() && (*it)->state == DataPartState::Committed && (*it)->info.partition_id == partition_id)
        return *it;

    return nullptr;
}

void MergeTreeData::Transaction::rollback()
{
    if (!isEmpty())
    {
        std::stringstream ss;
        ss << " Removing parts:";
        for (const auto & part : precommitted_parts)
            ss << " " << part->relative_path;
        ss << ".";
        LOG_DEBUG(data.log, "Undoing transaction." << ss.str());

        data.removePartsFromWorkingSet(
            DataPartsVector(precommitted_parts.begin(), precommitted_parts.end()),
            /* clear_without_timeout = */ true);
    }

    clear();
}

MergeTreeData::DataPartsVector MergeTreeData::Transaction::commit(MergeTreeData::DataPartsLock * acquired_parts_lock)
{
    DataPartsVector total_covered_parts;

    if (!isEmpty())
    {
        auto parts_lock = acquired_parts_lock ? MergeTreeData::DataPartsLock() : data.lockParts();
        auto owing_parts_lock = acquired_parts_lock ? acquired_parts_lock : &parts_lock;

        auto current_time = time(nullptr);
        for (const DataPartPtr & part : precommitted_parts)
        {
            DataPartPtr covering_part;
            DataPartsVector covered_parts = data.getActivePartsToReplace(part->info, part->name, covering_part, *owing_parts_lock);
            if (covering_part)
            {
                LOG_WARNING(data.log, "Tried to commit obsolete part " << part->name
                    << " covered by " << covering_part->getNameWithState());

                part->remove_time.store(0, std::memory_order_relaxed); /// The part will be removed without waiting for old_parts_lifetime seconds.
                data.modifyPartState(part, DataPartState::Outdated);
            }
            else
            {
                total_covered_parts.insert(total_covered_parts.end(), covered_parts.begin(), covered_parts.end());
                for (const DataPartPtr & covered_part : covered_parts)
                {
                    covered_part->remove_time.store(current_time, std::memory_order_relaxed);
                    data.modifyPartState(covered_part, DataPartState::Outdated);
                    data.removePartContributionToColumnSizes(covered_part);
                }

                data.modifyPartState(part, DataPartState::Committed);
                data.addPartContributionToColumnSizes(part);
            }
        }
    }

    clear();

    return total_covered_parts;
}

bool MergeTreeData::isPrimaryOrMinMaxKeyColumnPossiblyWrappedInFunctions(const ASTPtr & node) const
{
    const String column_name = node->getColumnName();

    for (const auto & name : primary_key_columns)
        if (column_name == name)
            return true;

    for (const auto & name : minmax_idx_columns)
        if (column_name == name)
            return true;

    if (const auto * func = node->as<ASTFunction>())
        if (func->arguments->children.size() == 1)
            return isPrimaryOrMinMaxKeyColumnPossiblyWrappedInFunctions(func->arguments->children.front());

    return false;
}

bool MergeTreeData::mayBenefitFromIndexForIn(const ASTPtr & left_in_operand, const Context &) const
{
    /// Make sure that the left side of the IN operator contain part of the key.
    /// If there is a tuple on the left side of the IN operator, at least one item of the tuple
    ///  must be part of the key (probably wrapped by a chain of some acceptable functions).
    const auto * left_in_operand_tuple = left_in_operand->as<ASTFunction>();
    if (left_in_operand_tuple && left_in_operand_tuple->name == "tuple")
    {
        for (const auto & item : left_in_operand_tuple->arguments->children)
        {
            if (isPrimaryOrMinMaxKeyColumnPossiblyWrappedInFunctions(item))
                return true;
            for (const auto & index : skip_indices)
                if (index->mayBenefitFromIndexForIn(item))
                    return true;
        }
        /// The tuple itself may be part of the primary key, so check that as a last resort.
        return isPrimaryOrMinMaxKeyColumnPossiblyWrappedInFunctions(left_in_operand);
    }
    else
    {
        for (const auto & index : skip_indices)
            if (index->mayBenefitFromIndexForIn(left_in_operand))
                return true;

        return isPrimaryOrMinMaxKeyColumnPossiblyWrappedInFunctions(left_in_operand);
    }
}

MergeTreeData & MergeTreeData::checkStructureAndGetMergeTreeData(const StoragePtr & source_table) const
{
    MergeTreeData * src_data = dynamic_cast<MergeTreeData *>(source_table.get());
    if (!src_data)
        throw Exception("Table " + table_name + " supports attachPartitionFrom only for MergeTree family of table engines."
                        " Got " + source_table->getName(), ErrorCodes::NOT_IMPLEMENTED);

    if (getColumns().getAllPhysical().sizeOfDifference(src_data->getColumns().getAllPhysical()))
        throw Exception("Tables have different structure", ErrorCodes::INCOMPATIBLE_COLUMNS);

    auto query_to_string = [] (const ASTPtr & ast)
    {
        return ast ? queryToString(ast) : "";
    };

    if (query_to_string(order_by_ast) != query_to_string(src_data->order_by_ast))
        throw Exception("Tables have different ordering", ErrorCodes::BAD_ARGUMENTS);

    if (query_to_string(partition_by_ast) != query_to_string(src_data->partition_by_ast))
        throw Exception("Tables have different partition key", ErrorCodes::BAD_ARGUMENTS);

    if (format_version != src_data->format_version)
        throw Exception("Tables have different format_version", ErrorCodes::BAD_ARGUMENTS);

    return *src_data;
}

MergeTreeData::MutableDataPartPtr MergeTreeData::cloneAndLoadDataPart(const MergeTreeData::DataPartPtr & src_part,
                                                                      const String & tmp_part_prefix,
                                                                      const MergeTreePartInfo & dst_part_info)
{
    String dst_part_name = src_part->getNewName(dst_part_info);
    String tmp_dst_part_name = tmp_part_prefix + dst_part_name;

    auto reservation = reserveSpaceForPart(src_part->bytes_on_disk);
    String dst_part_path = getFullPathOnDisk(reservation->getDisk());
    Poco::Path dst_part_absolute_path = Poco::Path(dst_part_path + tmp_dst_part_name).absolute();
    Poco::Path src_part_absolute_path = Poco::Path(src_part->getFullPath()).absolute();

    if (Poco::File(dst_part_absolute_path).exists())
        throw Exception("Part in " + dst_part_absolute_path.toString() + " already exists", ErrorCodes::DIRECTORY_ALREADY_EXISTS);

    LOG_DEBUG(log, "Cloning part " << src_part_absolute_path.toString() << " to " << dst_part_absolute_path.toString());
    localBackup(src_part_absolute_path, dst_part_absolute_path);

    MergeTreeData::MutableDataPartPtr dst_data_part = std::make_shared<MergeTreeData::DataPart>(*this,
                                                                                                reservation->getDisk(), dst_part_name, dst_part_info);
    dst_data_part->relative_path = tmp_dst_part_name;
    dst_data_part->is_temp = true;

    dst_data_part->loadColumnsChecksumsIndexes(require_part_metadata, true);
    dst_data_part->modification_time = Poco::File(dst_part_absolute_path).getLastModified().epochTime();
    return dst_data_part;
}

DiskSpace::ReservationPtr MergeTreeData::reserveSpace(UInt64 expected_size)
{
    return storage_policy->reserve(expected_size);
}

String MergeTreeData::getFullPathOnDisk(const DiskSpace::DiskPtr & disk) const
{
    return disk->getPath() + escapeForFileName(database_name) + '/' + escapeForFileName(table_name) + '/';
}

Strings MergeTreeData::getDataPaths() const
{
    Strings res;
    auto disks = storage_policy->getDisks();
    for (const auto & disk : disks)
        res.push_back(getFullPathOnDisk(disk));
    return res;
}

void MergeTreeData::freezePartitionsByMatcher(MatcherFn matcher, const String & with_name, const Context & context)
{
    String clickhouse_path = Poco::Path(context.getPath()).makeAbsolute().toString();
    String shadow_path = clickhouse_path + "shadow/";
    Poco::File(shadow_path).createDirectories();
    String backup_path = shadow_path
        + (!with_name.empty()
            ? escapeForFileName(with_name)
            : toString(Increment(shadow_path + "increment.txt").get(true)))
        + "/";

    LOG_DEBUG(log, "Snapshot will be placed at " + backup_path);

    /// Acquire a snapshot of active data parts to prevent removing while doing backup.
    const auto data_parts = getDataParts();

    size_t parts_processed = 0;
    for (const auto & part : data_parts)
    {
        if (!matcher(part))
            continue;

        LOG_DEBUG(log, "Freezing part " << part->name);

        String part_absolute_path = Poco::Path(part->getFullPath()).absolute().toString();
        if (!startsWith(part_absolute_path, clickhouse_path))
            throw Exception("Part path " + part_absolute_path + " is not inside " + clickhouse_path, ErrorCodes::LOGICAL_ERROR);

        String backup_part_absolute_path = part_absolute_path;
        backup_part_absolute_path.replace(0, clickhouse_path.size(), backup_path);
        localBackup(part_absolute_path, backup_part_absolute_path);
        part->is_frozen = true;
        ++parts_processed;
    }

    LOG_DEBUG(log, "Freezed " << parts_processed << " parts");
}

bool MergeTreeData::canReplacePartition(const DataPartPtr & src_part) const
{
    if (!settings.enable_mixed_granularity_parts || settings.index_granularity_bytes == 0)
    {
        if (!canUseAdaptiveGranularity() && src_part->index_granularity_info.is_adaptive)
            return false;
        if (canUseAdaptiveGranularity() && !src_part->index_granularity_info.is_adaptive)
            return false;
    }
    return true;
}

}<|MERGE_RESOLUTION|>--- conflicted
+++ resolved
@@ -763,14 +763,14 @@
     auto part_lock = lockParts();
     data_parts_indexes.clear();
 
-    if (part_file_names.empty())
+    if (part_names_with_disks.empty())
     {
         LOG_DEBUG(log, "There is no data parts");
         return;
     }
 
     /// Parallel loading of data parts.
-    size_t num_threads = std::min(size_t(settings.max_part_loading_threads), part_file_names.size());
+    size_t num_threads = std::min(size_t(settings.max_part_loading_threads), part_names_with_disks.size());
 
     std::mutex mutex;
 
@@ -783,65 +783,26 @@
 
     ThreadPool pool(num_threads);
 
-<<<<<<< HEAD
-    for (const String & file_name : part_file_names)
-    {
+    for (size_t i = 0; i < part_names_with_disks.size(); ++i)
+    {
+        const auto & part_name = part_names_with_disks[i].first;
+        const auto part_disk_ptr = part_names_with_disks[i].second;
         pool.schedule([&]
-=======
-    bool has_adaptive_parts = false, has_non_adaptive_parts = false;
-    for (const auto & [part_name, part_disk_ptr] : part_names_with_disks)
-    {
-
-        MergeTreePartInfo part_info;
-        if (!MergeTreePartInfo::tryParsePartName(part_name, &part_info, format_version))
-            continue;
-
-        MutableDataPartPtr part = std::make_shared<DataPart>(*this, part_disk_ptr, part_name, part_info);
-        part->relative_path = part_name;
-        bool broken = false;
-
-        try
-        {
-            part->loadColumnsChecksumsIndexes(require_part_metadata, true);
-        }
-        catch (const Exception & e)
-        {
-            /// Don't count the part as broken if there is not enough memory to load it.
-            /// In fact, there can be many similar situations.
-            /// But it is OK, because there is a safety guard against deleting too many parts.
-            if (e.code() == ErrorCodes::MEMORY_LIMIT_EXCEEDED
-                || e.code() == ErrorCodes::CANNOT_ALLOCATE_MEMORY
-                || e.code() == ErrorCodes::CANNOT_MUNMAP
-                || e.code() == ErrorCodes::CANNOT_MREMAP)
-                throw;
-
-            broken = true;
-            tryLogCurrentException(__PRETTY_FUNCTION__);
-        }
-        catch (...)
->>>>>>> 0f1e8404
         {
             MergeTreePartInfo part_info;
-            if (!MergeTreePartInfo::tryParsePartName(file_name, &part_info, format_version))
+            if (!MergeTreePartInfo::tryParsePartName(part_name, &part_info, format_version))
                 return;
 
-            MutableDataPartPtr part = std::make_shared<DataPart>(*this, file_name, part_info);
-            part->relative_path = file_name;
+            MutableDataPartPtr part = std::make_shared<DataPart>(*this, part_disk_ptr, part_name, part_info);
+            part->relative_path = part_name;
             bool broken = false;
 
             try
             {
-<<<<<<< HEAD
                 part->loadColumnsChecksumsIndexes(require_part_metadata, true);
-=======
-                /// It is impossible to restore level 0 parts.
-                LOG_ERROR(log, "Considering to remove broken part " << getFullPathOnDisk(part_disk_ptr) + part_name << " because it's impossible to repair.");
-                broken_parts_to_remove.push_back(part);
->>>>>>> 0f1e8404
             }
             catch (const Exception & e)
             {
-<<<<<<< HEAD
                 /// Don't count the part as broken if there is not enough memory to load it.
                 /// In fact, there can be many similar situations.
                 /// But it is OK, because there is a safety guard against deleting too many parts.
@@ -866,7 +827,7 @@
                 if (part->info.level == 0)
                 {
                     /// It is impossible to restore level 0 parts.
-                    LOG_ERROR(log, "Considering to remove broken part " << full_path << file_name << " because it's impossible to repair.");
+                    LOG_ERROR(log, "Considering to remove broken part " << getFullPathOnDisk(part_disk_ptr) << part_name << " because it's impossible to repair.");
                     std::lock_guard loading_lock(mutex);
                     broken_parts_to_remove.push_back(part);
                 }
@@ -876,26 +837,12 @@
                     /// the broken part was created as a result of merging them and we won't lose data if we
                     /// delete it.
                     size_t contained_parts = 0;
-=======
-                /// Count the number of parts covered by the broken part. If it is at least two, assume that
-                /// the broken part was created as a result of merging them and we won't lose data if we
-                /// delete it.
-                size_t contained_parts = 0;
-
-                LOG_ERROR(log, "Part " << getFullPathOnDisk(part_disk_ptr) + part_name << " is broken. Looking for parts to replace it.");
-
-                for (const auto & [contained_name, contained_disk_ptr] : part_names_with_disks)
-                {
-                    if (contained_name == part_name)
-                        continue;
->>>>>>> 0f1e8404
-
-                    LOG_ERROR(log, "Part " << full_path << file_name << " is broken. Looking for parts to replace it.");
-
-                    for (const String & contained_name : part_file_names)
+
+                    LOG_ERROR(log, "Part " << getFullPathOnDisk(part_disk_ptr) << part_name << " is broken. Looking for parts to replace it.");
+
+                    for (const auto & [contained_name, contained_disk_ptr] : part_names_with_disks)
                     {
-<<<<<<< HEAD
-                        if (contained_name == file_name)
+                        if (contained_name == part_name)
                             continue;
 
                         MergeTreePartInfo contained_part_info;
@@ -904,43 +851,25 @@
 
                         if (part->info.contains(contained_part_info))
                         {
-                            LOG_ERROR(log, "Found part " << full_path << contained_name);
+                            LOG_ERROR(log, "Found part " << getFullPathOnDisk(contained_disk_ptr) << contained_name);
                             ++contained_parts;
                         }
-=======
-                        LOG_ERROR(log, "Found part " << getFullPathOnDisk(contained_disk_ptr) + contained_name);
-                        ++contained_parts;
->>>>>>> 0f1e8404
                     }
 
-<<<<<<< HEAD
                     if (contained_parts >= 2)
                     {
-                        LOG_ERROR(log, "Considering to remove broken part " << full_path << file_name << " because it covers at least 2 other parts");
+                        LOG_ERROR(log, "Considering to remove broken part " << getFullPathOnDisk(part_disk_ptr) << part_name << " because it covers at least 2 other parts");
                         std::lock_guard loading_lock(mutex);
                         broken_parts_to_remove.push_back(part);
                     }
                     else
                     {
-                        LOG_ERROR(log, "Detaching broken part " << full_path << file_name
+                        LOG_ERROR(log, "Detaching broken part " << getFullPathOnDisk(part_disk_ptr) << part_name
                             << " because it covers less than 2 parts. You need to resolve this manually");
                         std::lock_guard loading_lock(mutex);
                         broken_parts_to_detach.push_back(part);
                         ++suspicious_broken_parts;
                     }
-=======
-                if (contained_parts >= 2)
-                {
-                    LOG_ERROR(log, "Considering to remove broken part " << getFullPathOnDisk(part_disk_ptr) + part_name << " because it covers at least 2 other parts");
-                    broken_parts_to_remove.push_back(part);
-                }
-                else
-                {
-                    LOG_ERROR(log, "Detaching broken part " << getFullPathOnDisk(part_disk_ptr) + part_name
-                        << " because it covers less than 2 parts. You need to resolve this manually");
-                    broken_parts_to_detach.push_back(part);
-                    ++suspicious_broken_parts;
->>>>>>> 0f1e8404
                 }
 
                 return;
@@ -950,8 +879,7 @@
             else
                 has_adaptive_parts.store(true, std::memory_order_relaxed);
 
-<<<<<<< HEAD
-            part->modification_time = Poco::File(full_path + file_name).getLastModified().epochTime();
+            part->modification_time = Poco::File(getFullPathOnDisk(part_disk_ptr) + part_name).getLastModified().epochTime();
             /// Assume that all parts are Committed, covered parts will be detected and marked as Outdated later
             part->state = DataPartState::Committed;
 
@@ -959,31 +887,6 @@
             if (!data_parts_indexes.insert(part).second)
                 throw Exception("Part " + part->name + " already exists", ErrorCodes::DUPLICATE_DATA_PART);
         });
-=======
-        part->modification_time = Poco::File(getFullPathOnDisk(part_disk_ptr) + part_name).getLastModified().epochTime();
-        /// Assume that all parts are Committed, covered parts will be detected and marked as Outdated later
-        part->state = DataPartState::Committed;
-
-        auto [part_ptr, insertion_complete] = data_parts_indexes.insert(part);
-
-        if (!insertion_complete)
-        {
-            if (*part_ptr)
-            {
-                if ((*part_ptr)->name == part->name)
-                {
-                    /// Same parts. Checking if them are equal
-                    part->checksums.checkEqual((*part_ptr)->checksums, true);
-
-                    /// Duplication on greater priority disk. Do not add this part.
-                    LOG_DEBUG(log, "Found equal part. Moving to detach (" << part->name << " on " << part->getFullPath() << ")");
-                    part->renameToDetached("");
-                    continue;
-                }
-            }
-            throw Exception("Part " + part->name + " already exists", ErrorCodes::DUPLICATE_DATA_PART);
-        }
->>>>>>> 0f1e8404
     }
 
     pool.wait();
