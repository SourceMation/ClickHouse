--- conflicted
+++ resolved
@@ -53,51 +53,7 @@
 
     MergeTreeData::DataPartPtr data_part;
 private:
-<<<<<<< HEAD
-    class Stream
-    {
-    public:
-        Stream(
-            const String & path_prefix_, const String & data_file_extension_, size_t marks_count_,
-            const MarkRanges & all_mark_ranges,
-            MarkCache * mark_cache, bool save_marks_in_cache,
-            UncompressedCache * uncompressed_cache,
-            size_t aio_threshold, size_t max_read_buffer_size,
-            const std::string & marks_file_extension_, size_t one_mark_bytes_size_,
-            const ReadBufferFromFileBase::ProfileCallback & profile_callback, clockid_t clock_type);
-
-        void seekToMark(size_t index);
-        void seekToStart();
-
-        ReadBuffer * data_buffer;
-
-    private:
-        Stream() = default;
-
-        /// NOTE: lazily loads marks from the marks cache.
-        const MarkInCompressedFile & getMark(size_t index);
-
-        void loadMarks();
-
-        std::string path_prefix;
-        std::string data_file_extension;
-        std::string marks_file_extension;
-
-        size_t marks_count;
-        size_t one_mark_bytes_size;
-
-        MarkCache * mark_cache;
-        bool save_marks_in_cache;
-        MarkCache::MappedPtr marks;
-
-        std::unique_ptr<CachedCompressedReadBuffer> cached_buffer;
-        std::unique_ptr<CompressedReadBufferFromFile> non_cached_buffer;
-    };
-
-    using FileStreams = std::map<std::string, std::unique_ptr<Stream>>;
-=======
     using FileStreams = std::map<std::string, std::unique_ptr<MergeTreeReaderStream>>;
->>>>>>> 6b690aaf
 
     /// avg_value_size_hints are used to reduce the number of reallocations when creating columns of variable size.
     ValueSizeMap avg_value_size_hints;
