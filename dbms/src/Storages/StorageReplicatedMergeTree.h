--- conflicted
+++ resolved
@@ -200,14 +200,9 @@
     }
 
 private:
-<<<<<<< HEAD
-    void dropUnreplicatedPartition(const Field & partition, bool detach, const Settings & settings);
-
     /// Delete old chunks from disk and from ZooKeeper.
     void clearOldPartsAndRemoveFromZK(Logger * log_ = nullptr);
 
-=======
->>>>>>> 1c903df8
     friend class ReplicatedMergeTreeBlockOutputStream;
     friend class ReplicatedMergeTreeRestartingThread;
     friend class ReplicatedMergeTreePartCheckThread;
