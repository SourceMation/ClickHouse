--- conflicted
+++ resolved
@@ -177,11 +177,8 @@
             contrib/jemalloc
             contrib/replxx
             contrib/wyhash
-<<<<<<< HEAD
+            contrib/eigen
             contrib/nats-io
-=======
-            contrib/eigen
->>>>>>> 51ad78c5
         )
 
         git submodule sync
