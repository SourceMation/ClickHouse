if (NOT MSVC)
    set (CMAKE_CXX_FLAGS "${CMAKE_CXX_FLAGS} -Wno-old-style-cast -Wno-unused-function -Wno-deprecated-declarations -Wno-non-virtual-dtor -std=c++1z")
endif ()

if (USE_INTERNAL_BOOST_LIBRARY)
    add_subdirectory (boost-cmake)
endif ()

if (USE_INTERNAL_LZ4_LIBRARY)
    add_subdirectory (lz4-cmake)
endif ()

if (USE_INTERNAL_ZSTD_LIBRARY)
    add_subdirectory (zstd-cmake)
endif ()

if (USE_INTERNAL_RE2_LIBRARY)
    set(RE2_BUILD_TESTING 0 CACHE INTERNAL "")
    add_subdirectory (re2)
    add_subdirectory (re2_st)
endif ()

if (USE_INTERNAL_DOUBLE_CONVERSION_LIBRARY)
    set (BUILD_TESTING 0 CACHE INTERNAL "")
    add_subdirectory (double-conversion)
endif ()

if (USE_INTERNAL_CITYHASH_LIBRARY)
    add_subdirectory (cityhash102)
endif ()

if (USE_INTERNAL_FARMHASH_LIBRARY)
    add_subdirectory (libfarmhash)
endif ()

if (USE_INTERNAL_METROHASH_LIBRARY)
    add_subdirectory (libmetrohash)
endif ()

if (USE_INTERNAL_BTRIE_LIBRARY)
    add_subdirectory (libbtrie)
endif ()

if (USE_INTERNAL_UNWIND_LIBRARY)
    add_subdirectory (libunwind)
endif ()

if (USE_INTERNAL_ZLIB_LIBRARY)
    add_subdirectory (${INTERNAL_ZLIB_NAME})
    # todo: make pull to Dead2/zlib-ng and remove:
    # We should use same defines when including zlib.h as used when zlib compiled
    target_compile_definitions (zlib PUBLIC ZLIB_COMPAT WITH_GZFILEOP)
    target_compile_definitions (zlibstatic PUBLIC ZLIB_COMPAT WITH_GZFILEOP)
    if(CMAKE_SYSTEM_PROCESSOR MATCHES "x86_64" OR CMAKE_SYSTEM_PROCESSOR MATCHES "AMD64")
       target_compile_definitions (zlib PUBLIC X86_64)
       target_compile_definitions (zlibstatic PUBLIC X86_64)
    endif ()

    set_target_properties(example PROPERTIES EXCLUDE_FROM_ALL 1)
    if (TARGET example64)
        set_target_properties(example64 PROPERTIES EXCLUDE_FROM_ALL 1)
    endif ()

    set_target_properties(minigzip PROPERTIES EXCLUDE_FROM_ALL 1)
    if (TARGET minigzip64)
        set_target_properties(minigzip64 PROPERTIES EXCLUDE_FROM_ALL 1)
    endif ()
endif ()

if (USE_INTERNAL_CCTZ_LIBRARY)
    add_subdirectory (cctz-cmake)
endif ()

if (ENABLE_TCMALLOC AND USE_INTERNAL_GPERFTOOLS_LIBRARY)
    add_subdirectory (libtcmalloc)
endif ()

if (USE_INTERNAL_CPUID_LIBRARY)
    add_subdirectory (libcpuid)
endif ()

if (USE_INTERNAL_SSL_LIBRARY)
    if (NOT MAKE_STATIC_LIBRARIES)
        set (BUILD_SHARED 1)
    endif ()
    set (USE_SHARED ${USE_STATIC_LIBRARIES})
    add_subdirectory (ssl)
    target_include_directories(${OPENSSL_CRYPTO_LIBRARY} PUBLIC ${OPENSSL_INCLUDE_DIR})
    target_include_directories(${OPENSSL_SSL_LIBRARY} PUBLIC ${OPENSSL_INCLUDE_DIR})
endif ()

if (USE_INTERNAL_RDKAFKA_LIBRARY)
    set (RDKAFKA_BUILD_EXAMPLES OFF CACHE INTERNAL "")
    set (RDKAFKA_BUILD_TESTS OFF CACHE INTERNAL "")
    set (RDKAFKA_BUILD_STATIC ${MAKE_STATIC_LIBRARIES} CACHE INTERNAL "")
    mark_as_advanced (ZLIB_INCLUDE_DIR)

    if (USE_INTERNAL_SSL_LIBRARY)
        if (MAKE_STATIC_LIBRARIES)
            add_library(bundled-ssl ALIAS ${OPENSSL_SSL_LIBRARY})
            set (WITH_BUNDLED_SSL 1 CACHE INTERNAL "")
        else ()
            set (WITH_SSL 0 CACHE INTERNAL "")
        endif ()
    endif ()

    add_subdirectory (librdkafka)

    if (USE_INTERNAL_SSL_LIBRARY AND MAKE_STATIC_LIBRARIES)
        target_include_directories(rdkafka PRIVATE BEFORE ${OPENSSL_INCLUDE_DIR})
    endif ()
    target_include_directories(rdkafka PRIVATE BEFORE ${ZLIB_INCLUDE_DIR})
endif ()

if (USE_INTERNAL_CAPNP_LIBRARY)
    set (BUILD_TESTING 0 CACHE INTERNAL "")
    set (_save ${CMAKE_CXX_EXTENSIONS})
    set (CMAKE_CXX_EXTENSIONS)
    add_subdirectory (capnproto/c++)
    set (CMAKE_CXX_EXTENSIONS ${_save})
    target_include_directories(${CAPNP_LIBRARY} PUBLIC $<BUILD_INTERFACE:${CMAKE_CURRENT_SOURCE_DIR}/capnproto/c++/src>)
endif ()


if (USE_INTERNAL_POCO_LIBRARY)
    set (save_CMAKE_CXX_FLAGS ${CMAKE_CXX_FLAGS})
    set (save_CMAKE_C_FLAGS ${CMAKE_C_FLAGS})
    set (_save ${ENABLE_TESTS})
    set (ENABLE_TESTS 0)
    set (CMAKE_DISABLE_FIND_PACKAGE_ZLIB 1)
    if (USE_INTERNAL_SSL_LIBRARY OR (DEFINED ENABLE_POCO_NETSSL AND NOT ENABLE_POCO_NETSSL))
        set (DISABLE_INTERNAL_OPENSSL 1 CACHE INTERNAL "")
        set (ENABLE_NETSSL 0 CACHE INTERNAL "") # TODO!
        set (ENABLE_CRYPTO 0 CACHE INTERNAL "") # TODO!
    endif ()
    if (MSVC)
        set (ENABLE_DATA_ODBC 0 CACHE INTERNAL "") # TODO (build fail)
    endif ()
    add_subdirectory (poco)
    unset (CMAKE_DISABLE_FIND_PACKAGE_ZLIB)
    set (ENABLE_TESTS ${_save})
    set (CMAKE_CXX_FLAGS ${save_CMAKE_CXX_FLAGS})
    set (CMAKE_C_FLAGS ${save_CMAKE_C_FLAGS})

    if (OPENSSL_FOUND AND TARGET Crypto AND (NOT DEFINED ENABLE_POCO_NETSSL OR ENABLE_POCO_NETSSL))
        # Bug in poco https://github.com/pocoproject/poco/pull/2100 found on macos
        target_include_directories(Crypto PUBLIC ${OPENSSL_INCLUDE_DIR})
    endif ()
endif ()

<<<<<<< HEAD
if (ENABLE_EMBEDDED_COMPILER AND USE_INTERNAL_LLVM_LIBRARY)
=======
if (USE_INTERNAL_LLVM_LIBRARY)
    # ld: unknown option: --color-diagnostics
    if (APPLE AND COMPILER_GCC)
        set (LINKER_SUPPORTS_COLOR_DIAGNOSTICS 0 CACHE INTERNAL "")
    endif ()
>>>>>>> cce2e005
    add_subdirectory (llvm/llvm)
endif ()<|MERGE_RESOLUTION|>--- conflicted
+++ resolved
@@ -148,14 +148,10 @@
     endif ()
 endif ()
 
-<<<<<<< HEAD
-if (ENABLE_EMBEDDED_COMPILER AND USE_INTERNAL_LLVM_LIBRARY)
-=======
 if (USE_INTERNAL_LLVM_LIBRARY)
     # ld: unknown option: --color-diagnostics
     if (APPLE AND COMPILER_GCC)
         set (LINKER_SUPPORTS_COLOR_DIAGNOSTICS 0 CACHE INTERNAL "")
     endif ()
->>>>>>> cce2e005
     add_subdirectory (llvm/llvm)
 endif ()