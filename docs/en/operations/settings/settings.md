# Settings {#settings}

## distributed_product_mode {#distributed-product-mode}

Changes the behaviour of [distributed subqueries](../../sql-reference/operators/in.md).

ClickHouse applies this setting when the query contains the product of distributed tables, i.e. when the query for a distributed table contains a non-GLOBAL subquery for the distributed table.

Restrictions:

-   Only applied for IN and JOIN subqueries.
-   Only if the FROM section uses a distributed table containing more than one shard.
-   If the subquery concerns a distributed table containing more than one shard.
-   Not used for a table-valued [remote](../../sql-reference/table-functions/remote.md) function.

Possible values:

-   `deny` — Default value. Prohibits using these types of subqueries (returns the “Double-distributed in/JOIN subqueries is denied” exception).
-   `local` — Replaces the database and table in the subquery with local ones for the destination server (shard), leaving the normal `IN`/`JOIN.`
-   `global` — Replaces the `IN`/`JOIN` query with `GLOBAL IN`/`GLOBAL JOIN.`
-   `allow` — Allows the use of these types of subqueries.

## enable_optimize_predicate_expression {#enable-optimize-predicate-expression}

Turns on predicate pushdown in `SELECT` queries.

Predicate pushdown may significantly reduce network traffic for distributed queries.

Possible values:

-   0 — Disabled.
-   1 — Enabled.

Default value: 1.

Usage

Consider the following queries:

1.  `SELECT count() FROM test_table WHERE date = '2018-10-10'`
2.  `SELECT count() FROM (SELECT * FROM test_table) WHERE date = '2018-10-10'`

If `enable_optimize_predicate_expression = 1`, then the execution time of these queries is equal because ClickHouse applies `WHERE` to the subquery when processing it.

If `enable_optimize_predicate_expression = 0`, then the execution time of the second query is much longer because the `WHERE` clause applies to all the data after the subquery finishes.

## fallback_to_stale_replicas_for_distributed_queries {#settings-fallback_to_stale_replicas_for_distributed_queries}

Forces a query to an out-of-date replica if updated data is not available. See [Replication](../../engines/table-engines/mergetree-family/replication.md).

ClickHouse selects the most relevant from the outdated replicas of the table.

Used when performing `SELECT` from a distributed table that points to replicated tables.

By default, 1 (enabled).

## force_index_by_date {#settings-force_index_by_date}

Disables query execution if the index can’t be used by date.

Works with tables in the MergeTree family.

If `force_index_by_date=1`, ClickHouse checks whether the query has a date key condition that can be used for restricting data ranges. If there is no suitable condition, it throws an exception. However, it does not check whether the condition reduces the amount of data to read. For example, the condition `Date != ' 2000-01-01 '` is acceptable even when it matches all the data in the table (i.e., running the query requires a full scan). For more information about ranges of data in MergeTree tables, see [MergeTree](../../engines/table-engines/mergetree-family/mergetree.md).

## force_primary_key {#force-primary-key}

Disables query execution if indexing by the primary key is not possible.

Works with tables in the MergeTree family.

If `force_primary_key=1`, ClickHouse checks to see if the query has a primary key condition that can be used for restricting data ranges. If there is no suitable condition, it throws an exception. However, it does not check whether the condition reduces the amount of data to read. For more information about data ranges in MergeTree tables, see [MergeTree](../../engines/table-engines/mergetree-family/mergetree.md).

## force_data_skipping_indices {#settings-force_data_skipping_indices}

Disables query execution if passed data skipping indices wasn't used.

Consider the following example:

```sql
CREATE TABLE data
(
    key Int,
    d1 Int,
    d1_null Nullable(Int),
    INDEX d1_idx d1 TYPE minmax GRANULARITY 1,
    INDEX d1_null_idx assumeNotNull(d1_null) TYPE minmax GRANULARITY 1
)
Engine=MergeTree()
ORDER BY key;

SELECT * FROM data_01515;
SELECT * FROM data_01515 SETTINGS force_data_skipping_indices=''; -- query will produce CANNOT_PARSE_TEXT error.
SELECT * FROM data_01515 SETTINGS force_data_skipping_indices='d1_idx'; -- query will produce INDEX_NOT_USED error.
SELECT * FROM data_01515 WHERE d1 = 0 SETTINGS force_data_skipping_indices='d1_idx'; -- Ok.
SELECT * FROM data_01515 WHERE d1 = 0 SETTINGS force_data_skipping_indices='`d1_idx`'; -- Ok (example of full featured parser).
SELECT * FROM data_01515 WHERE d1 = 0 SETTINGS force_data_skipping_indices='`d1_idx`, d1_null_idx'; -- query will produce INDEX_NOT_USED error, since d1_null_idx is not used.
SELECT * FROM data_01515 WHERE d1 = 0 AND assumeNotNull(d1_null) = 0 SETTINGS force_data_skipping_indices='`d1_idx`, d1_null_idx'; -- Ok.
```

Works with tables in the MergeTree family.

## format_schema {#format-schema}

This parameter is useful when you are using formats that require a schema definition, such as [Cap’n Proto](https://capnproto.org/) or [Protobuf](https://developers.google.com/protocol-buffers/). The value depends on the format.

## fsync_metadata {#fsync-metadata}

Enables or disables [fsync](http://pubs.opengroup.org/onlinepubs/9699919799/functions/fsync.html) when writing `.sql` files. Enabled by default.

It makes sense to disable it if the server has millions of tiny tables that are constantly being created and destroyed.

## enable_http_compression {#settings-enable_http_compression}

Enables or disables data compression in the response to an HTTP request.

For more information, read the [HTTP interface description](../../interfaces/http.md).

Possible values:

-   0 — Disabled.
-   1 — Enabled.

Default value: 0.

## http_zlib_compression_level {#settings-http_zlib_compression_level}

Sets the level of data compression in the response to an HTTP request if [enable_http_compression = 1](#settings-enable_http_compression).

Possible values: Numbers from 1 to 9.

Default value: 3.

## http_native_compression_disable_checksumming_on_decompress {#settings-http_native_compression_disable_checksumming_on_decompress}

Enables or disables checksum verification when decompressing the HTTP POST data from the client. Used only for ClickHouse native compression format (not used with `gzip` or `deflate`).

For more information, read the [HTTP interface description](../../interfaces/http.md).

Possible values:

-   0 — Disabled.
-   1 — Enabled.

Default value: 0.

## send_progress_in_http_headers {#settings-send_progress_in_http_headers}

Enables or disables `X-ClickHouse-Progress` HTTP response headers in `clickhouse-server` responses.

For more information, read the [HTTP interface description](../../interfaces/http.md).

Possible values:

-   0 — Disabled.
-   1 — Enabled.

Default value: 0.

## max_http_get_redirects {#setting-max_http_get_redirects}

Limits the maximum number of HTTP GET redirect hops for [URL](../../engines/table-engines/special/url.md)-engine tables. The setting applies to both types of tables: those created by the [CREATE TABLE](../../sql-reference/statements/create/table.md) query and by the [url](../../sql-reference/table-functions/url.md) table function.

Possible values:

-   Any positive integer number of hops.
-   0 — No hops allowed.

Default value: 0.

## input_format_allow_errors_num {#settings-input_format_allow_errors_num}

Sets the maximum number of acceptable errors when reading from text formats (CSV, TSV, etc.).

The default value is 0.

Always pair it with `input_format_allow_errors_ratio`.

If an error occurred while reading rows but the error counter is still less than `input_format_allow_errors_num`, ClickHouse ignores the row and moves on to the next one.

If both `input_format_allow_errors_num` and `input_format_allow_errors_ratio` are exceeded, ClickHouse throws an exception.

## input_format_allow_errors_ratio {#settings-input_format_allow_errors_ratio}

Sets the maximum percentage of errors allowed when reading from text formats (CSV, TSV, etc.).
The percentage of errors is set as a floating-point number between 0 and 1.

The default value is 0.

Always pair it with `input_format_allow_errors_num`.

If an error occurred while reading rows but the error counter is still less than `input_format_allow_errors_ratio`, ClickHouse ignores the row and moves on to the next one.

If both `input_format_allow_errors_num` and `input_format_allow_errors_ratio` are exceeded, ClickHouse throws an exception.

## input_format_values_interpret_expressions {#settings-input_format_values_interpret_expressions}

Enables or disables the full SQL parser if the fast stream parser can’t parse the data. This setting is used only for the [Values](../../interfaces/formats.md#data-format-values) format at the data insertion. For more information about syntax parsing, see the [Syntax](../../sql-reference/syntax.md) section.

Possible values:

-   0 — Disabled.

    In this case, you must provide formatted data. See the [Formats](../../interfaces/formats.md) section.

-   1 — Enabled.

    In this case, you can use an SQL expression as a value, but data insertion is much slower this way. If you insert only formatted data, then ClickHouse behaves as if the setting value is 0.

Default value: 1.

Example of Use

Insert the [DateTime](../../sql-reference/data-types/datetime.md) type value with the different settings.

``` sql
SET input_format_values_interpret_expressions = 0;
INSERT INTO datetime_t VALUES (now())
```

``` text
Exception on client:
Code: 27. DB::Exception: Cannot parse input: expected ) before: now()): (at row 1)
```

``` sql
SET input_format_values_interpret_expressions = 1;
INSERT INTO datetime_t VALUES (now())
```

``` text
Ok.
```

The last query is equivalent to the following:

``` sql
SET input_format_values_interpret_expressions = 0;
INSERT INTO datetime_t SELECT now()
```

``` text
Ok.
```

## input_format_values_deduce_templates_of_expressions {#settings-input_format_values_deduce_templates_of_expressions}

Enables or disables template deduction for SQL expressions in [Values](../../interfaces/formats.md#data-format-values) format. It allows parsing and interpreting expressions in `Values` much faster if expressions in consecutive rows have the same structure. ClickHouse tries to deduce the template of an expression, parse the following rows using this template and evaluate the expression on a batch of successfully parsed rows.

Possible values:

-   0 — Disabled.
-   1 — Enabled.

Default value: 1.

For the following query:

``` sql
INSERT INTO test VALUES (lower('Hello')), (lower('world')), (lower('INSERT')), (upper('Values')), ...
```

-   If `input_format_values_interpret_expressions=1` and `format_values_deduce_templates_of_expressions=0`, expressions are interpreted separately for each row (this is very slow for large number of rows).
-   If `input_format_values_interpret_expressions=0` and `format_values_deduce_templates_of_expressions=1`, expressions in the first, second and third rows are parsed using template `lower(String)` and interpreted together, expression in the forth row is parsed with another template (`upper(String)`).
-   If `input_format_values_interpret_expressions=1` and `format_values_deduce_templates_of_expressions=1`, the same as in previous case, but also allows fallback to interpreting expressions separately if it’s not possible to deduce template.

## input_format_values_accurate_types_of_literals {#settings-input-format-values-accurate-types-of-literals}

This setting is used only when `input_format_values_deduce_templates_of_expressions = 1`. Expressions for some column may have the same structure, but contain numeric literals of different types, e.g.

``` sql
(..., abs(0), ...),             -- UInt64 literal
(..., abs(3.141592654), ...),   -- Float64 literal
(..., abs(-1), ...),            -- Int64 literal
```

Possible values:

-   0 — Disabled.

    In this case, ClickHouse may use a more general type for some literals (e.g., `Float64` or `Int64` instead of `UInt64` for `42`), but it may cause overflow and precision issues.

-   1 — Enabled.

    In this case, ClickHouse checks the actual type of literal and uses an expression template of the corresponding type. In some cases, it may significantly slow down expression evaluation in `Values`.

Default value: 1.

## input_format_defaults_for_omitted_fields {#session_settings-input_format_defaults_for_omitted_fields}

When performing `INSERT` queries, replace omitted input column values with default values of the respective columns. This option only applies to [JSONEachRow](../../interfaces/formats.md#jsoneachrow), [CSV](../../interfaces/formats.md#csv) and [TabSeparated](../../interfaces/formats.md#tabseparated) formats.

!!! note "Note"
    When this option is enabled, extended table metadata are sent from server to client. It consumes additional computing resources on the server and can reduce performance.

Possible values:

-   0 — Disabled.
-   1 — Enabled.

Default value: 1.

## input_format_tsv_empty_as_default {#settings-input-format-tsv-empty-as-default}

When enabled, replace empty input fields in TSV with default values. For complex default expressions `input_format_defaults_for_omitted_fields` must be enabled too.

Disabled by default.

## input_format_tsv_enum_as_number {#settings-input_format_tsv_enum_as_number}

Enables or disables parsing enum values as enum ids for TSV input format.

Possible values:

-   0 — Enum values are parsed as values.
-   1 — Enum values are parsed as enum IDs.

Default value: 0.

**Example**

Consider the table:

```sql
CREATE TABLE table_with_enum_column_for_tsv_insert (Id Int32,Value Enum('first' = 1, 'second' = 2)) ENGINE=Memory();
```

When the `input_format_tsv_enum_as_number` setting is enabled:

```sql
SET input_format_tsv_enum_as_number = 1;
INSERT INTO table_with_enum_column_for_tsv_insert FORMAT TSV 102	2;
INSERT INTO table_with_enum_column_for_tsv_insert FORMAT TSV 103	1;
SELECT * FROM table_with_enum_column_for_tsv_insert;
```

Result:

```text
┌──Id─┬─Value──┐
│ 102 │ second │
└─────┴────────┘
┌──Id─┬─Value──┐
│ 103 │ first  │
└─────┴────────┘
```

When the `input_format_tsv_enum_as_number` setting is disabled, the `INSERT` query:

```sql
SET input_format_tsv_enum_as_number = 0;
INSERT INTO table_with_enum_column_for_tsv_insert FORMAT TSV 102	2;
```

throws an exception.

## input_format_null_as_default {#settings-input-format-null-as-default}

Enables or disables using default values if input data contain `NULL`, but the data type of the corresponding column in not `Nullable(T)` (for text input formats).

## input_format_skip_unknown_fields {#settings-input-format-skip-unknown-fields}

Enables or disables skipping insertion of extra data.

When writing data, ClickHouse throws an exception if input data contain columns that do not exist in the target table. If skipping is enabled, ClickHouse doesn’t insert extra data and doesn’t throw an exception.

Supported formats:

-   [JSONEachRow](../../interfaces/formats.md#jsoneachrow)
-   [CSVWithNames](../../interfaces/formats.md#csvwithnames)
-   [TabSeparatedWithNames](../../interfaces/formats.md#tabseparatedwithnames)
-   [TSKV](../../interfaces/formats.md#tskv)

Possible values:

-   0 — Disabled.
-   1 — Enabled.

Default value: 0.

## input_format_import_nested_json {#settings-input_format_import_nested_json}

Enables or disables the insertion of JSON data with nested objects.

Supported formats:

-   [JSONEachRow](../../interfaces/formats.md#jsoneachrow)

Possible values:

-   0 — Disabled.
-   1 — Enabled.

Default value: 0.

See also:

-   [Usage of Nested Structures](../../interfaces/formats.md#jsoneachrow-nested) with the `JSONEachRow` format.

## input_format_with_names_use_header {#settings-input-format-with-names-use-header}

Enables or disables checking the column order when inserting data.

To improve insert performance, we recommend disabling this check if you are sure that the column order of the input data is the same as in the target table.

Supported formats:

-   [CSVWithNames](../../interfaces/formats.md#csvwithnames)
-   [TabSeparatedWithNames](../../interfaces/formats.md#tabseparatedwithnames)

Possible values:

-   0 — Disabled.
-   1 — Enabled.

Default value: 1.

## date_time_input_format {#settings-date_time_input_format}

Allows choosing a parser of the text representation of date and time.

The setting doesn’t apply to [date and time functions](../../sql-reference/functions/date-time-functions.md).

Possible values:

-   `'best_effort'` — Enables extended parsing.

    ClickHouse can parse the basic `YYYY-MM-DD HH:MM:SS` format and all [ISO 8601](https://en.wikipedia.org/wiki/ISO_8601) date and time formats. For example, `'2018-06-08T01:02:03.000Z'`.

-   `'basic'` — Use basic parser.

    ClickHouse can parse only the basic `YYYY-MM-DD HH:MM:SS` or `YYYY-MM-DD` format. For example, `2019-08-20 10:18:56` or `2019-08-20`.

Default value: `'basic'`.

See also:

-   [DateTime data type.](../../sql-reference/data-types/datetime.md)
-   [Functions for working with dates and times.](../../sql-reference/functions/date-time-functions.md)

## date_time_output_format {#settings-date_time_output_format}

Allows choosing different output formats of the text representation of date and time.

Possible values:

-   `simple` - Simple output format.

    Clickhouse output date and time `YYYY-MM-DD hh:mm:ss` format. For example, `2019-08-20 10:18:56`. The calculation is performed according to the data type's time zone (if present) or server time zone.

-   `iso` - ISO output format.

    Clickhouse output date and time in [ISO 8601](https://en.wikipedia.org/wiki/ISO_8601) `YYYY-MM-DDThh:mm:ssZ` format. For example, `2019-08-20T10:18:56Z`. Note that output is in UTC (`Z` means UTC).

-   `unix_timestamp` - Unix timestamp output format.

    Clickhouse output date and time in [Unix timestamp](https://en.wikipedia.org/wiki/Unix_time) format. For example `1566285536`.

Default value: `simple`.

See also:

-   [DateTime data type.](../../sql-reference/data-types/datetime.md)
-   [Functions for working with dates and times.](../../sql-reference/functions/date-time-functions.md)

## join_default_strictness {#settings-join_default_strictness}

Sets default strictness for [JOIN clauses](../../sql-reference/statements/select/join.md#select-join).

Possible values:

-   `ALL` — If the right table has several matching rows, ClickHouse creates a [Cartesian product](https://en.wikipedia.org/wiki/Cartesian_product) from matching rows. This is the normal `JOIN` behaviour from standard SQL.
-   `ANY` — If the right table has several matching rows, only the first one found is joined. If the right table has only one matching row, the results of `ANY` and `ALL` are the same.
-   `ASOF` — For joining sequences with an uncertain match.
-   `Empty string` — If `ALL` or `ANY` is not specified in the query, ClickHouse throws an exception.

Default value: `ALL`.

## join_any_take_last_row {#settings-join_any_take_last_row}

Changes behaviour of join operations with `ANY` strictness.

!!! warning "Attention"
    This setting applies only for `JOIN` operations with [Join](../../engines/table-engines/special/join.md) engine tables.

Possible values:

-   0 — If the right table has more than one matching row, only the first one found is joined.
-   1 — If the right table has more than one matching row, only the last one found is joined.

Default value: 0.

See also:

-   [JOIN clause](../../sql-reference/statements/select/join.md#select-join)
-   [Join table engine](../../engines/table-engines/special/join.md)
-   [join_default_strictness](#settings-join_default_strictness)

## join_use_nulls {#join_use_nulls}

Sets the type of [JOIN](../../sql-reference/statements/select/join.md) behaviour. When merging tables, empty cells may appear. ClickHouse fills them differently based on this setting.

Possible values:

-   0 — The empty cells are filled with the default value of the corresponding field type.
-   1 — `JOIN` behaves the same way as in standard SQL. The type of the corresponding field is converted to [Nullable](../../sql-reference/data-types/nullable.md#data_type-nullable), and empty cells are filled with [NULL](../../sql-reference/syntax.md).

Default value: 0.

## partial_merge_join_optimizations {#partial_merge_join_optimizations}

Disables optimizations in partial merge join algorithm for [JOIN](../../sql-reference/statements/select/join.md) queries.

By default, this setting enables improvements that could lead to wrong results. If you see suspicious results in your queries, disable optimizations by this setting. Optimizations can be different in different versions of the ClickHouse server.

Possible values:

-   0 — Optimizations disabled.
-   1 — Optimizations enabled.

Default value: 1.

## partial_merge_join_rows_in_right_blocks {#partial_merge_join_rows_in_right_blocks}

Limits sizes of right-hand join data blocks in partial merge join algorithm for [JOIN](../../sql-reference/statements/select/join.md) queries.

ClickHouse server:

1.  Splits right-hand join data into blocks with up to the specified number of rows.
2.  Indexes each block with its minimum and maximum values.
3.  Unloads prepared blocks to disk if it is possible.

Possible values:

-   Any positive integer. Recommended range of values: \[1000, 100000\].

Default value: 65536.

## join_on_disk_max_files_to_merge {#join_on_disk_max_files_to_merge}

Limits the number of files allowed for parallel sorting in MergeJoin operations when they are executed on disk.

The bigger the value of the setting, the more RAM used and the less disk I/O needed.

Possible values:

-   Any positive integer, starting from 2.

Default value: 64.

## any_join_distinct_right_table_keys {#any_join_distinct_right_table_keys}

Enables legacy ClickHouse server behaviour in `ANY INNER|LEFT JOIN` operations.

!!! note "Warning"
    Use this setting only for backward compatibility if your use cases depend on legacy `JOIN` behaviour.

When the legacy behaviour enabled:

-   Results of `t1 ANY LEFT JOIN t2` and `t2 ANY RIGHT JOIN t1` operations are not equal because ClickHouse uses the logic with many-to-one left-to-right table keys mapping.
-   Results of `ANY INNER JOIN` operations contain all rows from the left table like the `SEMI LEFT JOIN` operations do.

When the legacy behaviour disabled:

-   Results of `t1 ANY LEFT JOIN t2` and `t2 ANY RIGHT JOIN t1` operations are equal because ClickHouse uses the logic which provides one-to-many keys mapping in `ANY RIGHT JOIN` operations.
-   Results of `ANY INNER JOIN` operations contain one row per key from both the left and right tables.

Possible values:

-   0 — Legacy behaviour is disabled.
-   1 — Legacy behaviour is enabled.

Default value: 0.

See also:

-   [JOIN strictness](../../sql-reference/statements/select/join.md#join-settings)

## temporary_files_codec {#temporary_files_codec}

Sets compression codec for temporary files used in sorting and joining operations on disk.

Possible values:

-   LZ4 — [LZ4](https://en.wikipedia.org/wiki/LZ4_(compression_algorithm)) compression is applied.
-   NONE — No compression is applied.

Default value: LZ4.

## max_block_size {#setting-max_block_size}

In ClickHouse, data is processed by blocks (sets of column parts). The internal processing cycles for a single block are efficient enough, but there are noticeable expenditures on each block. The `max_block_size` setting is a recommendation for what size of the block (in a count of rows) to load from tables. The block size shouldn’t be too small, so that the expenditures on each block are still noticeable, but not too large so that the query with LIMIT that is completed after the first block is processed quickly. The goal is to avoid consuming too much memory when extracting a large number of columns in multiple threads and to preserve at least some cache locality.

Default value: 65,536.

Blocks the size of `max_block_size` are not always loaded from the table. If it is obvious that less data needs to be retrieved, a smaller block is processed.

## preferred_block_size_bytes {#preferred-block-size-bytes}

Used for the same purpose as `max_block_size`, but it sets the recommended block size in bytes by adapting it to the number of rows in the block.
However, the block size cannot be more than `max_block_size` rows.
By default: 1,000,000. It only works when reading from MergeTree engines.

## merge_tree_min_rows_for_concurrent_read {#setting-merge-tree-min-rows-for-concurrent-read}

If the number of rows to be read from a file of a [MergeTree](../../engines/table-engines/mergetree-family/mergetree.md) table exceeds `merge_tree_min_rows_for_concurrent_read` then ClickHouse tries to perform a concurrent reading from this file on several threads.

Possible values:

-   Any positive integer.

Default value: 163840.

## merge_tree_min_bytes_for_concurrent_read {#setting-merge-tree-min-bytes-for-concurrent-read}

If the number of bytes to read from one file of a [MergeTree](../../engines/table-engines/mergetree-family/mergetree.md)-engine table exceeds `merge_tree_min_bytes_for_concurrent_read`, then ClickHouse tries to concurrently read from this file in several threads.

Possible value:

-   Any positive integer.

Default value: 251658240.

## merge_tree_min_rows_for_seek {#setting-merge-tree-min-rows-for-seek}

If the distance between two data blocks to be read in one file is less than `merge_tree_min_rows_for_seek` rows, then ClickHouse does not seek through the file but reads the data sequentially.

Possible values:

-   Any positive integer.

Default value: 0.

## merge_tree_min_bytes_for_seek {#setting-merge-tree-min-bytes-for-seek}

If the distance between two data blocks to be read in one file is less than `merge_tree_min_bytes_for_seek` bytes, then ClickHouse sequentially reads a range of file that contains both blocks, thus avoiding extra seek.

Possible values:

-   Any positive integer.

Default value: 0.

## merge_tree_coarse_index_granularity {#setting-merge-tree-coarse-index-granularity}

When searching for data, ClickHouse checks the data marks in the index file. If ClickHouse finds that required keys are in some range, it divides this range into `merge_tree_coarse_index_granularity` subranges and searches the required keys there recursively.

Possible values:

-   Any positive even integer.

Default value: 8.

## merge_tree_max_rows_to_use_cache {#setting-merge-tree-max-rows-to-use-cache}

If ClickHouse should read more than `merge_tree_max_rows_to_use_cache` rows in one query, it doesn’t use the cache of uncompressed blocks.

The cache of uncompressed blocks stores data extracted for queries. ClickHouse uses this cache to speed up responses to repeated small queries. This setting protects the cache from trashing by queries that read a large amount of data. The [uncompressed_cache_size](../../operations/server-configuration-parameters/settings.md#server-settings-uncompressed_cache_size) server setting defines the size of the cache of uncompressed blocks.

Possible values:

-   Any positive integer.

Default value: 128 ✕ 8192.

## merge_tree_max_bytes_to_use_cache {#setting-merge-tree-max-bytes-to-use-cache}

If ClickHouse should read more than `merge_tree_max_bytes_to_use_cache` bytes in one query, it doesn’t use the cache of uncompressed blocks.

The cache of uncompressed blocks stores data extracted for queries. ClickHouse uses this cache to speed up responses to repeated small queries. This setting protects the cache from trashing by queries that read a large amount of data. The [uncompressed_cache_size](../../operations/server-configuration-parameters/settings.md#server-settings-uncompressed_cache_size) server setting defines the size of the cache of uncompressed blocks.

Possible value:

-   Any positive integer.

Default value: 2013265920.

## min_bytes_to_use_direct_io {#settings-min-bytes-to-use-direct-io}

The minimum data volume required for using direct I/O access to the storage disk.

ClickHouse uses this setting when reading data from tables. If the total storage volume of all the data to be read exceeds `min_bytes_to_use_direct_io` bytes, then ClickHouse reads the data from the storage disk with the `O_DIRECT` option.

Possible values:

-   0 — Direct I/O is disabled.
-   Positive integer.

Default value: 0.

## network_compression_method {#network_compression_method}

Sets the method of data compression that is used for communication between servers and between server and [clickhouse-client](../../interfaces/cli.md).

Possible values:

-   `LZ4` — sets LZ4 compression method.
-   `ZSTD` — sets ZSTD compression method.

Default value: `LZ4`.

**See Also**

-   [network_zstd_compression_level](#network_zstd_compression_level)

## network_zstd_compression_level {#network_zstd_compression_level}

Adjusts the level of ZSTD compression. Used only when [network_compression_method](#network_compression_method) is set to `ZSTD`.

Possible values:

-   Positive integer from 1 to 15.

Default value: `1`.

## log_queries {#settings-log-queries}

Setting up query logging.

Queries sent to ClickHouse with this setup are logged according to the rules in the [query_log](../../operations/server-configuration-parameters/settings.md#server_configuration_parameters-query-log) server configuration parameter.

Example:

``` text
log_queries=1
```

## log_queries_min_query_duration_ms {#settings-log-queries-min-query-duration-ms}

If enabled (non-zero), queries faster then the value of this setting will not be logged (you can think about this as a `long_query_time` for [MySQL Slow Query Log](https://dev.mysql.com/doc/refman/5.7/en/slow-query-log.html)), and this basically means that you will not find them in the following tables:

- `system.query_log`
- `system.query_thread_log`

Only the queries with the following type will get to the log:

- `QUERY_FINISH`
- `EXCEPTION_WHILE_PROCESSING`

-   Type: milliseconds
-   Default value: 0 (any query)

## log_queries_min_type {#settings-log-queries-min-type}

`query_log` minimal type to log.

Possible values:
- `QUERY_START` (`=1`)
- `QUERY_FINISH` (`=2`)
- `EXCEPTION_BEFORE_START` (`=3`)
- `EXCEPTION_WHILE_PROCESSING` (`=4`)

Default value: `QUERY_START`.

Can be used to limit which entities will go to `query_log`, say you are interested only in errors, then you can use `EXCEPTION_WHILE_PROCESSING`:

``` text
log_queries_min_type='EXCEPTION_WHILE_PROCESSING'
```

## log_query_threads {#settings-log-query-threads}

Setting up query threads logging.

Queries’ threads runned by ClickHouse with this setup are logged according to the rules in the [query_thread_log](../../operations/server-configuration-parameters/settings.md#server_configuration_parameters-query_thread_log) server configuration parameter.

Example:

``` text
log_query_threads=1
```

## log_comment {#settings-log-comment}

Specifies the value for the `log_comment` field of the [system.query_log](../system-tables/query_log.md) table and comment text for the server log.

It can be used to improve the readability of server logs. Additionally, it helps to select queries related to the test from the `system.query_log` after running [clickhouse-test](../../development/tests.md).

Possible values:

-   Any string no longer than [max_query_size](#settings-max_query_size). If length is exceeded, the server throws an exception.

Default value: empty string.

**Example**

Query:

``` sql
SET log_comment = 'log_comment test', log_queries = 1;
SELECT 1;
SYSTEM FLUSH LOGS;
SELECT type, query FROM system.query_log WHERE log_comment = 'log_comment test' AND event_date >= yesterday() ORDER BY event_time DESC LIMIT 2;
```

Result:

``` text
┌─type────────┬─query─────┐
│ QueryStart  │ SELECT 1; │
│ QueryFinish │ SELECT 1; │
└─────────────┴───────────┘
```

## max_insert_block_size {#settings-max_insert_block_size}

The size of blocks (in a count of rows) to form for insertion into a table.
This setting only applies in cases when the server forms the blocks.
For example, for an INSERT via the HTTP interface, the server parses the data format and forms blocks of the specified size.
But when using clickhouse-client, the client parses the data itself, and the ‘max_insert_block_size’ setting on the server doesn’t affect the size of the inserted blocks.
The setting also doesn’t have a purpose when using INSERT SELECT, since data is inserted using the same blocks that are formed after SELECT.

Default value: 1,048,576.

The default is slightly more than `max_block_size`. The reason for this is because certain table engines (`*MergeTree`) form a data part on the disk for each inserted block, which is a fairly large entity. Similarly, `*MergeTree` tables sort data during insertion, and a large enough block size allow sorting more data in RAM.

## min_insert_block_size_rows {#min-insert-block-size-rows}

Sets the minimum number of rows in the block which can be inserted into a table by an `INSERT` query. Smaller-sized blocks are squashed into bigger ones.

Possible values:

-   Positive integer.
-   0 — Squashing disabled.

Default value: 1048576.

## min_insert_block_size_bytes {#min-insert-block-size-bytes}

Sets the minimum number of bytes in the block which can be inserted into a table by an `INSERT` query. Smaller-sized blocks are squashed into bigger ones.

Possible values:

-   Positive integer.
-   0 — Squashing disabled.

Default value: 268435456.

## max_replica_delay_for_distributed_queries {#settings-max_replica_delay_for_distributed_queries}

Disables lagging replicas for distributed queries. See [Replication](../../engines/table-engines/mergetree-family/replication.md).

Sets the time in seconds. If a replica lags more than the set value, this replica is not used.

Default value: 300.

Used when performing `SELECT` from a distributed table that points to replicated tables.

## max_threads {#settings-max_threads}

The maximum number of query processing threads, excluding threads for retrieving data from remote servers (see the ‘max_distributed_connections’ parameter).

This parameter applies to threads that perform the same stages of the query processing pipeline in parallel.
For example, when reading from a table, if it is possible to evaluate expressions with functions, filter with WHERE and pre-aggregate for GROUP BY in parallel using at least ‘max_threads’ number of threads, then ‘max_threads’ are used.

Default value: the number of physical CPU cores.

If less than one SELECT query is normally run on a server at a time, set this parameter to a value slightly less than the actual number of processor cores.

For queries that are completed quickly because of a LIMIT, you can set a lower ‘max_threads’. For example, if the necessary number of entries are located in every block and max_threads = 8, then 8 blocks are retrieved, although it would have been enough to read just one.

The smaller the `max_threads` value, the less memory is consumed.

## max_insert_threads {#settings-max-insert-threads}

The maximum number of threads to execute the `INSERT SELECT` query.

Possible values:

-   0 (or 1) — `INSERT SELECT` no parallel execution.
-   Positive integer. Bigger than 1.

Default value: 0.

Parallel `INSERT SELECT` has effect only if the `SELECT` part is executed in parallel, see [max_threads](#settings-max_threads) setting.
Higher values will lead to higher memory usage.

## max_compress_block_size {#max-compress-block-size}

The maximum size of blocks of uncompressed data before compressing for writing to a table. By default, 1,048,576 (1 MiB). Specifying smaller block size generally leads to slightly reduced compression ratio, the compression and decompression speed increases slightly due to cache locality, and memory consumption is reduced.

!!! note "Warning"
    This is an expert-level setting, and you shouldn't change it if you're just getting started with Clickhouse.

Don’t confuse blocks for compression (a chunk of memory consisting of bytes) with blocks for query processing (a set of rows from a table).

## min_compress_block_size {#min-compress-block-size}

For [MergeTree](../../engines/table-engines/mergetree-family/mergetree.md) tables. In order to reduce latency when processing queries, a block is compressed when writing the next mark if its size is at least `min_compress_block_size`. By default, 65,536.

The actual size of the block, if the uncompressed data is less than `max_compress_block_size`, is no less than this value and no less than the volume of data for one mark.

Let’s look at an example. Assume that `index_granularity` was set to 8192 during table creation.

We are writing a UInt32-type column (4 bytes per value). When writing 8192 rows, the total will be 32 KB of data. Since min_compress_block_size = 65,536, a compressed block will be formed for every two marks.

We are writing a URL column with the String type (average size of 60 bytes per value). When writing 8192 rows, the average will be slightly less than 500 KB of data. Since this is more than 65,536, a compressed block will be formed for each mark. In this case, when reading data from the disk in the range of a single mark, extra data won’t be decompressed.

!!! note "Warning"
    This is an expert-level setting, and you shouldn't change it if you're just getting started with Clickhouse.

## max_query_size {#settings-max_query_size}

The maximum part of a query that can be taken to RAM for parsing with the SQL parser.
The INSERT query also contains data for INSERT that is processed by a separate stream parser (that consumes O(1) RAM), which is not included in this restriction.

Default value: 256 KiB.

## max_parser_depth {#max_parser_depth}

Limits maximum recursion depth in the recursive descent parser. Allows controlling the stack size.

Possible values:

-   Positive integer.
-   0 — Recursion depth is unlimited.

Default value: 1000.

## interactive_delay {#interactive-delay}

The interval in microseconds for checking whether request execution has been cancelled and sending the progress.

Default value: 100,000 (checks for cancelling and sends the progress ten times per second).

## connect_timeout, receive_timeout, send_timeout {#connect-timeout-receive-timeout-send-timeout}

Timeouts in seconds on the socket used for communicating with the client.

Default value: 10, 300, 300.

## cancel_http_readonly_queries_on_client_close {#cancel-http-readonly-queries-on-client-close}

Cancels HTTP read-only queries (e.g. SELECT) when a client closes the connection without waiting for the response.

Default value: 0

## poll_interval {#poll-interval}

Lock in a wait loop for the specified number of seconds.

Default value: 10.

## max_distributed_connections {#max-distributed-connections}

The maximum number of simultaneous connections with remote servers for distributed processing of a single query to a single Distributed table. We recommend setting a value no less than the number of servers in the cluster.

Default value: 1024.

The following parameters are only used when creating Distributed tables (and when launching a server), so there is no reason to change them at runtime.

## distributed_connections_pool_size {#distributed-connections-pool-size}

The maximum number of simultaneous connections with remote servers for distributed processing of all queries to a single Distributed table. We recommend setting a value no less than the number of servers in the cluster.

Default value: 1024.

## connect_timeout_with_failover_ms {#connect-timeout-with-failover-ms}

The timeout in milliseconds for connecting to a remote server for a Distributed table engine, if the ‘shard’ and ‘replica’ sections are used in the cluster definition.
If unsuccessful, several attempts are made to connect to various replicas.

Default value: 50.

## connection_pool_max_wait_ms {#connection-pool-max-wait-ms}

The wait time in milliseconds for a connection when the connection pool is full.

Possible values:

- Positive integer.
- 0 — Infinite timeout.

Default value: 0.

## connections_with_failover_max_tries {#connections-with-failover-max-tries}

The maximum number of connection attempts with each replica for the Distributed table engine.

Default value: 3.

## extremes {#extremes}

Whether to count extreme values (the minimums and maximums in columns of a query result). Accepts 0 or 1. By default, 0 (disabled).
For more information, see the section “Extreme values”.

## kafka_max_wait_ms {#kafka-max-wait-ms}

The wait time in milliseconds for reading messages from [Kafka](../../engines/table-engines/integrations/kafka.md#kafka) before retry.

Possible values:

- Positive integer.
- 0 — Infinite timeout.

Default value: 5000.

See also:

-   [Apache Kafka](https://kafka.apache.org/)

## use_uncompressed_cache {#setting-use_uncompressed_cache}

Whether to use a cache of uncompressed blocks. Accepts 0 or 1. By default, 0 (disabled).
Using the uncompressed cache (only for tables in the MergeTree family) can significantly reduce latency and increase throughput when working with a large number of short queries. Enable this setting for users who send frequent short requests. Also pay attention to the [uncompressed_cache_size](../../operations/server-configuration-parameters/settings.md#server-settings-uncompressed_cache_size) configuration parameter (only set in the config file) – the size of uncompressed cache blocks. By default, it is 8 GiB. The uncompressed cache is filled in as needed and the least-used data is automatically deleted.

For queries that read at least a somewhat large volume of data (one million rows or more), the uncompressed cache is disabled automatically to save space for truly small queries. This means that you can keep the ‘use_uncompressed_cache’ setting always set to 1.

## replace_running_query {#replace-running-query}

When using the HTTP interface, the ‘query_id’ parameter can be passed. This is any string that serves as the query identifier.
If a query from the same user with the same ‘query_id’ already exists at this time, the behaviour depends on the ‘replace_running_query’ parameter.

`0` (default) – Throw an exception (don’t allow the query to run if a query with the same ‘query_id’ is already running).

`1` – Cancel the old query and start running the new one.

Yandex.Metrica uses this parameter set to 1 for implementing suggestions for segmentation conditions. After entering the next character, if the old query hasn’t finished yet, it should be cancelled.

## replace_running_query_max_wait_ms {#replace-running-query-max-wait-ms}

The wait time for running the query with the same `query_id` to finish, when the [replace_running_query](#replace-running-query) setting is active.

Possible values:

- Positive integer.
- 0 — Throwing an exception that does not allow to run a new query if the server already executes a query with the same `query_id`.

Default value: 5000.

## stream_flush_interval_ms {#stream-flush-interval-ms}

Works for tables with streaming in the case of a timeout, or when a thread generates [max_insert_block_size](#settings-max_insert_block_size) rows.

The default value is 7500.

The smaller the value, the more often data is flushed into the table. Setting the value too low leads to poor performance.

## load_balancing {#settings-load_balancing}

Specifies the algorithm of replicas selection that is used for distributed query processing.

ClickHouse supports the following algorithms of choosing replicas:

-   [Random](#load_balancing-random) (by default)
-   [Nearest hostname](#load_balancing-nearest_hostname)
-   [In order](#load_balancing-in_order)
-   [First or random](#load_balancing-first_or_random)
-   [Round robin](#load_balancing-round_robin)

See also:

-   [distributed_replica_max_ignored_errors](#settings-distributed_replica_max_ignored_errors)

### Random (by Default) {#load_balancing-random}

``` sql
load_balancing = random
```

The number of errors is counted for each replica. The query is sent to the replica with the fewest errors, and if there are several of these, to anyone of them.
Disadvantages: Server proximity is not accounted for; if the replicas have different data, you will also get different data.

### Nearest Hostname {#load_balancing-nearest_hostname}

``` sql
load_balancing = nearest_hostname
```

The number of errors is counted for each replica. Every 5 minutes, the number of errors is integrally divided by 2. Thus, the number of errors is calculated for a recent time with exponential smoothing. If there is one replica with a minimal number of errors (i.e. errors occurred recently on the other replicas), the query is sent to it. If there are multiple replicas with the same minimal number of errors, the query is sent to the replica with a hostname that is most similar to the server’s hostname in the config file (for the number of different characters in identical positions, up to the minimum length of both hostnames).

For instance, example01-01-1 and example01-01-2.yandex.ru are different in one position, while example01-01-1 and example01-02-2 differ in two places.
This method might seem primitive, but it doesn’t require external data about network topology, and it doesn’t compare IP addresses, which would be complicated for our IPv6 addresses.

Thus, if there are equivalent replicas, the closest one by name is preferred.
We can also assume that when sending a query to the same server, in the absence of failures, a distributed query will also go to the same servers. So even if different data is placed on the replicas, the query will return mostly the same results.

### In Order {#load_balancing-in_order}

``` sql
load_balancing = in_order
```

Replicas with the same number of errors are accessed in the same order as they are specified in the configuration.
This method is appropriate when you know exactly which replica is preferable.

### First or Random {#load_balancing-first_or_random}

``` sql
load_balancing = first_or_random
```

This algorithm chooses the first replica in the set or a random replica if the first is unavailable. It’s effective in cross-replication topology setups, but useless in other configurations.

The `first_or_random` algorithm solves the problem of the `in_order` algorithm. With `in_order`, if one replica goes down, the next one gets a double load while the remaining replicas handle the usual amount of traffic. When using the `first_or_random` algorithm, the load is evenly distributed among replicas that are still available.

It's possible to explicitly define what the first replica is by using the setting `load_balancing_first_offset`. This gives more control to rebalance query workloads among replicas.

### Round Robin {#load_balancing-round_robin}

``` sql
load_balancing = round_robin
```

This algorithm uses a round-robin policy across replicas with the same number of errors (only the queries with `round_robin` policy is accounted).

## prefer_localhost_replica {#settings-prefer-localhost-replica}

Enables/disables preferable using the localhost replica when processing distributed queries.

Possible values:

-   1 — ClickHouse always sends a query to the localhost replica if it exists.
-   0 — ClickHouse uses the balancing strategy specified by the [load_balancing](#settings-load_balancing) setting.

Default value: 1.

!!! warning "Warning"
    Disable this setting if you use [max_parallel_replicas](#settings-max_parallel_replicas).

## totals_mode {#totals-mode}

How to calculate TOTALS when HAVING is present, as well as when max_rows_to_group_by and group_by_overflow_mode = ‘any’ are present.
See the section “WITH TOTALS modifier”.

## totals_auto_threshold {#totals-auto-threshold}

The threshold for `totals_mode = 'auto'`.
See the section “WITH TOTALS modifier”.

## max_parallel_replicas {#settings-max_parallel_replicas}

The maximum number of replicas for each shard when executing a query.

Possible values:

-   Positive integer.

Default value: `1`.

**Additional Info** 

This setting is useful for replicated tables with a sampling key. A query may be processed faster if it is executed on several servers in parallel. But the query performance may degrade in the following cases:

- The position of the sampling key in the partitioning key doesn't allow efficient range scans.
- Adding a sampling key to the table makes filtering by other columns less efficient.
- The sampling key is an expression that is expensive to calculate.
- The cluster latency distribution has a long tail, so that querying more servers increases the query overall latency.

!!! warning "Warning"
    This setting will produce incorrect results when joins or subqueries are involved, and all tables don't meet certain requirements. See [Distributed Subqueries and max_parallel_replicas](../../sql-reference/operators/in.md#max_parallel_replica-subqueries) for more details.

## compile {#compile}

Enable compilation of queries. By default, 0 (disabled).

The compilation is only used for part of the query-processing pipeline: for the first stage of aggregation (GROUP BY).
If this portion of the pipeline was compiled, the query may run faster due to the deployment of short cycles and inlining aggregate function calls. The maximum performance improvement (up to four times faster in rare cases) is seen for queries with multiple simple aggregate functions. Typically, the performance gain is insignificant. In very rare cases, it may slow down query execution.

## min_count_to_compile {#min-count-to-compile}

How many times to potentially use a compiled chunk of code before running compilation. By default, 3.
For testing, the value can be set to 0: compilation runs synchronously and the query waits for the end of the compilation process before continuing execution. For all other cases, use values ​​starting with 1. Compilation normally takes about 5-10 seconds.
If the value is 1 or more, compilation occurs asynchronously in a separate thread. The result will be used as soon as it is ready, including queries that are currently running.

Compiled code is required for each different combination of aggregate functions used in the query and the type of keys in the GROUP BY clause.
The results of the compilation are saved in the build directory in the form of .so files. There is no restriction on the number of compilation results since they don’t use very much space. Old results will be used after server restarts, except in the case of a server upgrade – in this case, the old results are deleted.

## output_format_json_quote_64bit_integers {#session_settings-output_format_json_quote_64bit_integers}

If the value is true, integers appear in quotes when using JSON\* Int64 and UInt64 formats (for compatibility with most JavaScript implementations); otherwise, integers are output without the quotes.

## output_format_json_quote_denormals {#settings-output_format_json_quote_denormals}

Enables `+nan`, `-nan`, `+inf`, `-inf` outputs in [JSON](../../interfaces/formats.md#json) output format.

Possible values:

-   0 — Disabled.
-   1 — Enabled.

Default value: 0.

**Example**

Consider the following table `account_orders`:

```text
┌─id─┬─name───┬─duration─┬─period─┬─area─┐
│  1 │ Andrew │       20 │      0 │  400 │
│  2 │ John   │       40 │      0 │    0 │
│  3 │ Bob    │       15 │      0 │ -100 │
└────┴────────┴──────────┴────────┴──────┘
```

When `output_format_json_quote_denormals = 0`, the query returns `null` values in output:

```sql
SELECT area/period FROM account_orders FORMAT JSON;
```

```json
{
        "meta":
        [
                {
                        "name": "divide(area, period)",
                        "type": "Float64"
                }
        ],

        "data":
        [
                {
                        "divide(area, period)": null
                },
                {
                        "divide(area, period)": null
                },
                {
                        "divide(area, period)": null
                }
        ],

        "rows": 3,

        "statistics":
        {
                "elapsed": 0.003648093,
                "rows_read": 3,
                "bytes_read": 24
        }
}
```

When `output_format_json_quote_denormals = 1`, the query returns:

```json
{
        "meta":
        [
                {
                        "name": "divide(area, period)",
                        "type": "Float64"
                }
        ],

        "data":
        [
                {
                        "divide(area, period)": "inf"
                },
                {
                        "divide(area, period)": "-nan"
                },
                {
                        "divide(area, period)": "-inf"
                }
        ],

        "rows": 3,

        "statistics":
        {
                "elapsed": 0.000070241,
                "rows_read": 3,
                "bytes_read": 24
        }
}
```

## format_csv_delimiter {#settings-format_csv_delimiter}

The character is interpreted as a delimiter in the CSV data. By default, the delimiter is `,`.

## input_format_csv_unquoted_null_literal_as_null {#settings-input_format_csv_unquoted_null_literal_as_null}

For CSV input format enables or disables parsing of unquoted `NULL` as literal (synonym for `\N`).

## input_format_csv_enum_as_number {#settings-input_format_csv_enum_as_number}

Enables or disables parsing enum values as enum ids for CSV input format.

Possible values:

-   0 — Enum values are parsed as values.
-   1 — Enum values are parsed as enum IDs.

Default value: 0.

**Examples**

Consider the table:

```sql
CREATE TABLE table_with_enum_column_for_csv_insert (Id Int32,Value Enum('first' = 1, 'second' = 2)) ENGINE=Memory();
```

When the `input_format_csv_enum_as_number` setting is enabled:

```sql
SET input_format_csv_enum_as_number = 1;
INSERT INTO table_with_enum_column_for_csv_insert FORMAT CSV 102,2;
SELECT * FROM table_with_enum_column_for_csv_insert;
```

Result:

```text
┌──Id─┬─Value─────┐
│ 102 │ second    │
└─────┴───────────┘
```

When the `input_format_csv_enum_as_number` setting is disabled, the `INSERT` query:

```sql
SET input_format_csv_enum_as_number = 0;
INSERT INTO table_with_enum_column_for_csv_insert FORMAT CSV 102,2;
```

throws an exception.

## output_format_csv_crlf_end_of_line {#settings-output-format-csv-crlf-end-of-line}

Use DOS/Windows-style line separator (CRLF) in CSV instead of Unix style (LF).

## output_format_tsv_crlf_end_of_line {#settings-output-format-tsv-crlf-end-of-line}

Use DOC/Windows-style line separator (CRLF) in TSV instead of Unix style (LF).

## insert_quorum {#settings-insert_quorum}

Enables the quorum writes.

-   If `insert_quorum < 2`, the quorum writes are disabled.
-   If `insert_quorum >= 2`, the quorum writes are enabled.

Default value: 0.

Quorum writes

`INSERT` succeeds only when ClickHouse manages to correctly write data to the `insert_quorum` of replicas during the `insert_quorum_timeout`. If for any reason the number of replicas with successful writes does not reach the `insert_quorum`, the write is considered failed and ClickHouse will delete the inserted block from all the replicas where data has already been written.

All the replicas in the quorum are consistent, i.e., they contain data from all previous `INSERT` queries. The `INSERT` sequence is linearized.

When reading the data written from the `insert_quorum`, you can use the [select_sequential_consistency](#settings-select_sequential_consistency) option.

ClickHouse generates an exception

-   If the number of available replicas at the time of the query is less than the `insert_quorum`.
-   At an attempt to write data when the previous block has not yet been inserted in the `insert_quorum` of replicas. This situation may occur if the user tries to perform an `INSERT` before the previous one with the `insert_quorum` is completed.

See also:

-   [insert_quorum_timeout](#settings-insert_quorum_timeout)
-   [select_sequential_consistency](#settings-select_sequential_consistency)

## insert_quorum_timeout {#settings-insert_quorum_timeout}

Write to a quorum timeout in milliseconds. If the timeout has passed and no write has taken place yet, ClickHouse will generate an exception and the client must repeat the query to write the same block to the same or any other replica.

Default value: 600 000 milliseconds (ten minutes).

See also:

-   [insert_quorum](#settings-insert_quorum)
-   [select_sequential_consistency](#settings-select_sequential_consistency)

## select_sequential_consistency {#settings-select_sequential_consistency}

Enables or disables sequential consistency for `SELECT` queries:

Possible values:

-   0 — Disabled.
-   1 — Enabled.

Default value: 0.

Usage

When sequential consistency is enabled, ClickHouse allows the client to execute the `SELECT` query only for those replicas that contain data from all previous `INSERT` queries executed with `insert_quorum`. If the client refers to a partial replica, ClickHouse will generate an exception. The SELECT query will not include data that has not yet been written to the quorum of replicas.

See also:

-   [insert_quorum](#settings-insert_quorum)
-   [insert_quorum_timeout](#settings-insert_quorum_timeout)

## insert_deduplicate {#settings-insert-deduplicate}

Enables or disables block deduplication of `INSERT` (for Replicated\* tables).

Possible values:

-   0 — Disabled.
-   1 — Enabled.

Default value: 1.

By default, blocks inserted into replicated tables by the `INSERT` statement are deduplicated (see [Data Replication](../../engines/table-engines/mergetree-family/replication.md)).

## deduplicate_blocks_in_dependent_materialized_views {#settings-deduplicate-blocks-in-dependent-materialized-views}

Enables or disables the deduplication check for materialized views that receive data from Replicated\* tables.

Possible values:

      0 — Disabled.
      1 — Enabled.

Default value: 0.

Usage

By default, deduplication is not performed for materialized views but is done upstream, in the source table.
If an INSERTed block is skipped due to deduplication in the source table, there will be no insertion into attached materialized views. This behaviour exists to enable the insertion of highly aggregated data into materialized views, for cases where inserted blocks are the same after materialized view aggregation but derived from different INSERTs into the source table.
At the same time, this behaviour “breaks” `INSERT` idempotency. If an `INSERT` into the main table was successful and `INSERT` into a materialized view failed (e.g. because of communication failure with Zookeeper) a client will get an error and can retry the operation. However, the materialized view won’t receive the second insert because it will be discarded by deduplication in the main (source) table. The setting `deduplicate_blocks_in_dependent_materialized_views` allows for changing this behaviour. On retry, a materialized view will receive the repeat insert and will perform a deduplication check by itself,
ignoring check result for the source table, and will insert rows lost because of the first failure.

## max_network_bytes {#settings-max-network-bytes}

Limits the data volume (in bytes) that is received or transmitted over the network when executing a query. This setting applies to every individual query.

Possible values:

-   Positive integer.
-   0 — Data volume control is disabled.

Default value: 0.

## max_network_bandwidth {#settings-max-network-bandwidth}

Limits the speed of the data exchange over the network in bytes per second. This setting applies to every query.

Possible values:

-   Positive integer.
-   0 — Bandwidth control is disabled.

Default value: 0.

## max_network_bandwidth_for_user {#settings-max-network-bandwidth-for-user}

Limits the speed of the data exchange over the network in bytes per second. This setting applies to all concurrently running queries performed by a single user.

Possible values:

-   Positive integer.
-   0 — Control of the data speed is disabled.

Default value: 0.

## max_network_bandwidth_for_all_users {#settings-max-network-bandwidth-for-all-users}

Limits the speed that data is exchanged at over the network in bytes per second. This setting applies to all concurrently running queries on the server.

Possible values:

-   Positive integer.
-   0 — Control of the data speed is disabled.

Default value: 0.

## count_distinct_implementation {#settings-count_distinct_implementation}

Specifies which of the `uniq*` functions should be used to perform the [COUNT(DISTINCT …)](../../sql-reference/aggregate-functions/reference/count.md#agg_function-count) construction.

Possible values:

-   [uniq](../../sql-reference/aggregate-functions/reference/uniq.md#agg_function-uniq)
-   [uniqCombined](../../sql-reference/aggregate-functions/reference/uniqcombined.md#agg_function-uniqcombined)
-   [uniqCombined64](../../sql-reference/aggregate-functions/reference/uniqcombined64.md#agg_function-uniqcombined64)
-   [uniqHLL12](../../sql-reference/aggregate-functions/reference/uniqhll12.md#agg_function-uniqhll12)
-   [uniqExact](../../sql-reference/aggregate-functions/reference/uniqexact.md#agg_function-uniqexact)

Default value: `uniqExact`.

## skip_unavailable_shards {#settings-skip_unavailable_shards}

Enables or disables silently skipping of unavailable shards.

Shard is considered unavailable if all its replicas are unavailable. A replica is unavailable in the following cases:

-   ClickHouse can’t connect to replica for any reason.

    When connecting to a replica, ClickHouse performs several attempts. If all these attempts fail, the replica is considered unavailable.

-   Replica can’t be resolved through DNS.

    If replica’s hostname can’t be resolved through DNS, it can indicate the following situations:

    -   Replica’s host has no DNS record. It can occur in systems with dynamic DNS, for example, [Kubernetes](https://kubernetes.io), where nodes can be unresolvable during downtime, and this is not an error.

    -   Configuration error. ClickHouse configuration file contains a wrong hostname.

Possible values:

-   1 — skipping enabled.

    If a shard is unavailable, ClickHouse returns a result based on partial data and doesn’t report node availability issues.

-   0 — skipping disabled.

    If a shard is unavailable, ClickHouse throws an exception.

Default value: 0.

## distributed_group_by_no_merge {#distributed-group-by-no-merge}

Do not merge aggregation states from different servers for distributed query processing, you can use this in case it is for certain that there are different keys on different shards

Possible values:

-   0 — Disabled (final query processing is done on the initiator node).
-   1 - Do not merge aggregation states from different servers for distributed query processing (query completelly processed on the shard, initiator only proxy the data).
-   2 - Same as 1 but apply `ORDER BY` and `LIMIT` on the initiator (can be used for queries with `ORDER BY` and/or `LIMIT`).

**Example**

```sql
SELECT *
FROM remote('127.0.0.{2,3}', system.one)
GROUP BY dummy
LIMIT 1
SETTINGS distributed_group_by_no_merge = 1
FORMAT PrettyCompactMonoBlock

┌─dummy─┐
│     0 │
│     0 │
└───────┘
```

```sql
SELECT *
FROM remote('127.0.0.{2,3}', system.one)
GROUP BY dummy
LIMIT 1
SETTINGS distributed_group_by_no_merge = 2
FORMAT PrettyCompactMonoBlock

┌─dummy─┐
│     0 │
└───────┘
```

Default value: 0

## optimize_skip_unused_shards_limit {#optimize-skip-unused-shards-limit}

Limit for number of sharding key values, turns off `optimize_skip_unused_shards` if the limit is reached.

Too many values may require significant amount for processing, while the benefit is doubtful, since if you have huge number of values in `IN (...)`, then most likely the query will be sent to all shards anyway.

Default value: 1000

## optimize_skip_unused_shards {#optimize-skip-unused-shards}

Enables or disables skipping of unused shards for [SELECT](../../sql-reference/statements/select/index.md) queries that have sharding key condition in `WHERE/PREWHERE` (assuming that the data is distributed by sharding key, otherwise does nothing).

Possible values:

-   0 — Disabled.
-   1 — Enabled.

Default value: 0

## allow_nondeterministic_optimize_skip_unused_shards {#allow-nondeterministic-optimize-skip-unused-shards}

Allow nondeterministic (like `rand` or `dictGet`, since later has some caveats with updates) functions in sharding key.

Possible values:

-   0 — Disallowed.
-   1 — Allowed.

Default value: 0

## optimize_skip_unused_shards_nesting {#optimize-skip-unused-shards-nesting}

Controls [`optimize_skip_unused_shards`](#optimize-skip-unused-shards) (hence still requires [`optimize_skip_unused_shards`](#optimize-skip-unused-shards)) depends on the nesting level of the distributed query (case when you have `Distributed` table that look into another `Distributed` table).

Possible values:

-   0 — Disabled, `optimize_skip_unused_shards` works always.
-   1 — Enables `optimize_skip_unused_shards` only for the first level.
-   2 — Enables `optimize_skip_unused_shards` up to the second level.

Default value: 0

## force_optimize_skip_unused_shards {#force-optimize-skip-unused-shards}

Enables or disables query execution if [optimize_skip_unused_shards](#optimize-skip-unused-shards) is enabled and skipping of unused shards is not possible. If the skipping is not possible and the setting is enabled, an exception will be thrown.

Possible values:

-   0 — Disabled. ClickHouse doesn’t throw an exception.
-   1 — Enabled. Query execution is disabled only if the table has a sharding key.
-   2 — Enabled. Query execution is disabled regardless of whether a sharding key is defined for the table.

Default value: 0

## force_optimize_skip_unused_shards_nesting {#settings-force_optimize_skip_unused_shards_nesting}

Controls [`force_optimize_skip_unused_shards`](#force-optimize-skip-unused-shards) (hence still requires [`force_optimize_skip_unused_shards`](#force-optimize-skip-unused-shards)) depends on the nesting level of the distributed query (case when you have `Distributed` table that look into another `Distributed` table).

Possible values:

-   0 - Disabled, `force_optimize_skip_unused_shards` works always.
-   1 — Enables `force_optimize_skip_unused_shards` only for the first level.
-   2 — Enables `force_optimize_skip_unused_shards` up to the second level.

Default value: 0

## optimize_distributed_group_by_sharding_key {#optimize-distributed-group-by-sharding-key}

Optimize `GROUP BY sharding_key` queries, by avoiding costly aggregation on the initiator server (which will reduce memory usage for the query on the initiator server).

The following types of queries are supported (and all combinations of them):

- `SELECT DISTINCT [..., ]sharding_key[, ...] FROM dist`
- `SELECT ... FROM dist GROUP BY sharding_key[, ...]`
- `SELECT ... FROM dist GROUP BY sharding_key[, ...] ORDER BY x`
- `SELECT ... FROM dist GROUP BY sharding_key[, ...] LIMIT 1`
- `SELECT ... FROM dist GROUP BY sharding_key[, ...] LIMIT 1 BY x`

The following types of queries are not supported (support for some of them may be added later):

- `SELECT ... GROUP BY sharding_key[, ...] WITH TOTALS`
- `SELECT ... GROUP BY sharding_key[, ...] WITH ROLLUP`
- `SELECT ... GROUP BY sharding_key[, ...] WITH CUBE`
- `SELECT ... GROUP BY sharding_key[, ...] SETTINGS extremes=1`

Possible values:

-   0 — Disabled.
-   1 — Enabled.

Default value: 0

See also:

-   [distributed_group_by_no_merge](#distributed-group-by-no-merge)
-   [optimize_skip_unused_shards](#optimize-skip-unused-shards)

!!! note "Note"
    Right now it requires `optimize_skip_unused_shards` (the reason behind this is that one day it may be enabled by default, and it will work correctly only if data was inserted via Distributed table, i.e. data is distributed according to sharding_key).

## optimize_throw_if_noop {#setting-optimize_throw_if_noop}

Enables or disables throwing an exception if an [OPTIMIZE](../../sql-reference/statements/misc.md#misc_operations-optimize) query didn’t perform a merge.

By default, `OPTIMIZE` returns successfully even if it didn’t do anything. This setting lets you differentiate these situations and get the reason in an exception message.

Possible values:

-   1 — Throwing an exception is enabled.
-   0 — Throwing an exception is disabled.

Default value: 0.

## distributed_replica_error_half_life {#settings-distributed_replica_error_half_life}

-   Type: seconds
-   Default value: 60 seconds

Controls how fast errors in distributed tables are zeroed. If a replica is unavailable for some time, accumulates 5 errors, and distributed_replica_error_half_life is set to 1 second, then the replica is considered normal 3 seconds after the last error.

See also:

-   [load_balancing](#load_balancing-round_robin)
-   [Table engine Distributed](../../engines/table-engines/special/distributed.md)
-   [distributed_replica_error_cap](#settings-distributed_replica_error_cap)
-   [distributed_replica_max_ignored_errors](#settings-distributed_replica_max_ignored_errors)

## distributed_replica_error_cap {#settings-distributed_replica_error_cap}

-   Type: unsigned int
-   Default value: 1000

The error count of each replica is capped at this value, preventing a single replica from accumulating too many errors.

See also:

-   [load_balancing](#load_balancing-round_robin)
-   [Table engine Distributed](../../engines/table-engines/special/distributed.md)
-   [distributed_replica_error_half_life](#settings-distributed_replica_error_half_life)
-   [distributed_replica_max_ignored_errors](#settings-distributed_replica_max_ignored_errors)

## distributed_replica_max_ignored_errors {#settings-distributed_replica_max_ignored_errors}

-   Type: unsigned int
-   Default value: 0

The number of errors that will be ignored while choosing replicas (according to `load_balancing` algorithm).

See also:

-   [load_balancing](#load_balancing-round_robin)
-   [Table engine Distributed](../../engines/table-engines/special/distributed.md)
-   [distributed_replica_error_cap](#settings-distributed_replica_error_cap)
-   [distributed_replica_error_half_life](#settings-distributed_replica_error_half_life)

## distributed_directory_monitor_sleep_time_ms {#distributed_directory_monitor_sleep_time_ms}

Base interval for the [Distributed](../../engines/table-engines/special/distributed.md) table engine to send data. The actual interval grows exponentially in the event of errors.

Possible values:

-   A positive integer number of milliseconds.

Default value: 100 milliseconds.

## distributed_directory_monitor_max_sleep_time_ms {#distributed_directory_monitor_max_sleep_time_ms}

Maximum interval for the [Distributed](../../engines/table-engines/special/distributed.md) table engine to send data. Limits exponential growth of the interval set in the [distributed_directory_monitor_sleep_time_ms](#distributed_directory_monitor_sleep_time_ms) setting.

Possible values:

-   A positive integer number of milliseconds.

Default value: 30000 milliseconds (30 seconds).

## distributed_directory_monitor_batch_inserts {#distributed_directory_monitor_batch_inserts}

Enables/disables inserted data sending in batches.

When batch sending is enabled, the [Distributed](../../engines/table-engines/special/distributed.md) table engine tries to send multiple files of inserted data in one operation instead of sending them separately. Batch sending improves cluster performance by better-utilizing server and network resources.

Possible values:

-   1 — Enabled.
-   0 — Disabled.

Default value: 0.

## os_thread_priority {#setting-os-thread-priority}

Sets the priority ([nice](https://en.wikipedia.org/wiki/Nice_(Unix))) for threads that execute queries. The OS scheduler considers this priority when choosing the next thread to run on each available CPU core.

!!! warning "Warning"
    To use this setting, you need to set the `CAP_SYS_NICE` capability. The `clickhouse-server` package sets it up during installation. Some virtual environments don’t allow you to set the `CAP_SYS_NICE` capability. In this case, `clickhouse-server` shows a message about it at the start.

Possible values:

-   You can set values in the range `[-20, 19]`.

Lower values mean higher priority. Threads with low `nice` priority values are executed more frequently than threads with high values. High values are preferable for long-running non-interactive queries because it allows them to quickly give up resources in favour of short interactive queries when they arrive.

Default value: 0.

## query_profiler_real_time_period_ns {#query_profiler_real_time_period_ns}

Sets the period for a real clock timer of the [query profiler](../../operations/optimizing-performance/sampling-query-profiler.md). Real clock timer counts wall-clock time.

Possible values:

-   Positive integer number, in nanoseconds.

    Recommended values:

            - 10000000 (100 times a second) nanoseconds and less for single queries.
            - 1000000000 (once a second) for cluster-wide profiling.

-   0 for turning off the timer.

Type: [UInt64](../../sql-reference/data-types/int-uint.md).

Default value: 1000000000 nanoseconds (once a second).

See also:

-   System table [trace_log](../../operations/system-tables/trace_log.md#system_tables-trace_log)

## query_profiler_cpu_time_period_ns {#query_profiler_cpu_time_period_ns}

Sets the period for a CPU clock timer of the [query profiler](../../operations/optimizing-performance/sampling-query-profiler.md). This timer counts only CPU time.

Possible values:

-   A positive integer number of nanoseconds.

    Recommended values:

            - 10000000 (100 times a second) nanoseconds and more for single queries.
            - 1000000000 (once a second) for cluster-wide profiling.

-   0 for turning off the timer.

Type: [UInt64](../../sql-reference/data-types/int-uint.md).

Default value: 1000000000 nanoseconds.

See also:

-   System table [trace_log](../../operations/system-tables/trace_log.md#system_tables-trace_log)

## allow_introspection_functions {#settings-allow_introspection_functions}

Enables or disables [introspections functions](../../sql-reference/functions/introspection.md) for query profiling.

Possible values:

-   1 — Introspection functions enabled.
-   0 — Introspection functions disabled.

Default value: 0.

**See Also**

-   [Sampling Query Profiler](../../operations/optimizing-performance/sampling-query-profiler.md)
-   System table [trace_log](../../operations/system-tables/trace_log.md#system_tables-trace_log)

## input_format_parallel_parsing {#input-format-parallel-parsing}

-   Type: bool
-   Default value: True

Enable order-preserving parallel parsing of data formats. Supported only for TSV, TKSV, CSV, and JSONEachRow formats.

## min_chunk_bytes_for_parallel_parsing {#min-chunk-bytes-for-parallel-parsing}

-   Type: unsigned int
-   Default value: 1 MiB

The minimum chunk size in bytes, which each thread will parse in parallel.

## output_format_avro_codec {#settings-output_format_avro_codec}

Sets the compression codec used for output Avro file.

Type: string

Possible values:

-   `null` — No compression
-   `deflate` — Compress with Deflate (zlib)
-   `snappy` — Compress with [Snappy](https://google.github.io/snappy/)

Default value: `snappy` (if available) or `deflate`.

## output_format_avro_sync_interval {#settings-output_format_avro_sync_interval}

Sets minimum data size (in bytes) between synchronization markers for output Avro file.

Type: unsigned int

Possible values: 32 (32 bytes) - 1073741824 (1 GiB)

Default value: 32768 (32 KiB)

## format_avro_schema_registry_url {#format_avro_schema_registry_url}

Sets [Confluent Schema Registry](https://docs.confluent.io/current/schema-registry/index.html) URL to use with [AvroConfluent](../../interfaces/formats.md#data-format-avro-confluent) format.

Default value: `Empty`.

## input_format_avro_allow_missing_fields {#input_format_avro_allow_missing_fields}

Enables using fields that are not specified in [Avro](../../interfaces/formats.md#data-format-avro) or [AvroConfluent](../../interfaces/formats.md#data-format-avro-confluent) format schema. When a field is not found in the schema, ClickHouse uses the default value instead of throwing an exception.

Possible values:

-   0 — Disabled.
-   1 — Enabled.

Default value: 0.

## background_pool_size {#background_pool_size}

Sets the number of threads performing background operations in table engines (for example, merges in [MergeTree engine](../../engines/table-engines/mergetree-family/index.md) tables). This setting is applied from the `default` profile at the ClickHouse server start and can’t be changed in a user session. By adjusting this setting, you manage CPU and disk load. Smaller pool size utilizes less CPU and disk resources, but background processes advance slower which might eventually impact query performance.

Before changing it, please also take a look at related [MergeTree settings](../../operations/server-configuration-parameters/settings.md#server_configuration_parameters-merge_tree), such as `number_of_free_entries_in_pool_to_lower_max_size_of_merge` and `number_of_free_entries_in_pool_to_execute_mutation`.

Possible values:

-   Any positive integer.

Default value: 16.

## parallel_distributed_insert_select {#parallel_distributed_insert_select}

Enables parallel distributed `INSERT ... SELECT` query.

If we execute `INSERT INTO distributed_table_a SELECT ... FROM distributed_table_b` queries and both tables use the same cluster, and both tables are either [replicated](../../engines/table-engines/mergetree-family/replication.md) or non-replicated, then this query is processed locally on every shard.

Possible values:

-   0 — Disabled.
-   1 — `SELECT` will be executed on each shard from the underlying table of the distributed engine.
-   2 — `SELECT` and `INSERT` will be executed on each shard from/to the underlying table of the distributed engine.

Default value: 0.

## insert_distributed_sync {#insert_distributed_sync}

Enables or disables synchronous data insertion into a [Distributed](../../engines/table-engines/special/distributed.md#distributed) table.

By default, when inserting data into a `Distributed` table, the ClickHouse server sends data to cluster nodes in asynchronous mode. When `insert_distributed_sync=1`, the data is processed synchronously, and the `INSERT` operation succeeds only after all the data is saved on all shards (at least one replica for each shard if `internal_replication` is true).

Possible values:

-   0 — Data is inserted in asynchronous mode.
-   1 — Data is inserted in synchronous mode.

Default value: `0`.

**See Also**

-   [Distributed Table Engine](../../engines/table-engines/special/distributed.md#distributed)
-   [Managing Distributed Tables](../../sql-reference/statements/system.md#query-language-system-distributed)

## insert_distributed_one_random_shard {#insert_distributed_one_random_shard}

Enables or disables random shard insertion into a [Distributed](../../engines/table-engines/special/distributed.md#distributed) table when there is no distributed key.

By default, when inserting data into a `Distributed` table with more than one shard, the ClickHouse server will reject any insertion request if there is no distributed key. When `insert_distributed_one_random_shard = 1`, insertions are allowed and data is forwarded randomly among all shards.

Possible values:

-   0 — Insertion is rejected if there are multiple shards and no distributed key is given.
-   1 — Insertion is done randomly among all available shards when no distributed key is given.

Default value: `0`.

## insert_shard_id {#insert_shard_id}

If not `0`, specifies the shard of [Distributed](../../engines/table-engines/special/distributed.md#distributed) table into which the data will be inserted synchronously.

If `insert_shard_id` value is incorrect, the server will throw an exception.

To get the number of shards on `requested_cluster`, you can check server config or use this query:

``` sql
SELECT uniq(shard_num) FROM system.clusters WHERE cluster = 'requested_cluster';
```

Possible values:

-   0 — Disabled.
-   Any number from `1` to `shards_num` of corresponding [Distributed](../../engines/table-engines/special/distributed.md#distributed) table.

Default value: `0`.

**Example**

Query:

```sql
CREATE TABLE x AS system.numbers ENGINE = MergeTree ORDER BY number;
CREATE TABLE x_dist AS x ENGINE = Distributed('test_cluster_two_shards_localhost', currentDatabase(), x);
INSERT INTO x_dist SELECT * FROM numbers(5) SETTINGS insert_shard_id = 1;
SELECT * FROM x_dist ORDER BY number ASC;
```

Result:

``` text
┌─number─┐
│      0 │
│      0 │
│      1 │
│      1 │
│      2 │
│      2 │
│      3 │
│      3 │
│      4 │
│      4 │
└────────┘
```

## use_compact_format_in_distributed_parts_names {#use_compact_format_in_distributed_parts_names}

Uses compact format for storing blocks for async (`insert_distributed_sync`) INSERT into tables with `Distributed` engine.

Possible values:

-   0 — Uses `user[:password]@host:port#default_database` directory format.
-   1 — Uses `[shard{shard_index}[_replica{replica_index}]]` directory format.

Default value: `1`.

!!! note "Note"
    - with `use_compact_format_in_distributed_parts_names=0` changes from cluster definition will not be applied for async INSERT.
    - with `use_compact_format_in_distributed_parts_names=1` changing the order of the nodes in the cluster definition, will change the `shard_index`/`replica_index` so be aware.

## background_buffer_flush_schedule_pool_size {#background_buffer_flush_schedule_pool_size}

Sets the number of threads performing background flush in [Buffer](../../engines/table-engines/special/buffer.md)-engine tables. This setting is applied at the ClickHouse server start and can’t be changed in a user session.

Possible values:

-   Any positive integer.

Default value: 16.

## background_move_pool_size {#background_move_pool_size}

Sets the number of threads performing background moves of data parts for [MergeTree](../../engines/table-engines/mergetree-family/mergetree.md#table_engine-mergetree-multiple-volumes)-engine tables. This setting is applied at the ClickHouse server start and can’t be changed in a user session.

Possible values:

-   Any positive integer.

Default value: 8.

## background_schedule_pool_size {#background_schedule_pool_size}

Sets the number of threads performing background tasks for [replicated](../../engines/table-engines/mergetree-family/replication.md) tables, [Kafka](../../engines/table-engines/integrations/kafka.md) streaming, [DNS cache updates](../../operations/server-configuration-parameters/settings.md#server-settings-dns-cache-update-period). This setting is applied at ClickHouse server start and can’t be changed in a user session.

Possible values:

-   Any positive integer.

Default value: 16.

## always_fetch_merged_part {#always_fetch_merged_part}

Prohibits data parts merging in [Replicated\*MergeTree](../../engines/table-engines/mergetree-family/replication.md)-engine tables.

When merging is prohibited, the replica never merges parts and always downloads merged parts from other replicas. If there is no required data yet, the replica waits for it. CPU and disk load on the replica server decreases, but the network load on the cluster increases. This setting can be useful on servers with relatively weak CPUs or slow disks, such as servers for backups storage.

Possible values:

-   0 — `Replicated*MergeTree`-engine tables merge data parts at the replica.
-   1 — `Replicated*MergeTree`-engine tables don’t merge data parts at the replica. The tables download merged data parts from other replicas.

Default value: 0.

**See Also**

-   [Data Replication](../../engines/table-engines/mergetree-family/replication.md)

## background_distributed_schedule_pool_size {#background_distributed_schedule_pool_size}

Sets the number of threads performing background tasks for [distributed](../../engines/table-engines/special/distributed.md) sends. This setting is applied at the ClickHouse server start and can’t be changed in a user session.

Possible values:

-   Any positive integer.

Default value: 16.

## background_message_broker_schedule_pool_size {#background_message_broker_schedule_pool_size}

Sets the number of threads performing background tasks for message streaming. This setting is applied at the ClickHouse server start and can’t be changed in a user session.

Possible values:

-   Any positive integer.

Default value: 16.

**See Also**

-   [Kafka](../../engines/table-engines/integrations/kafka.md#kafka) engine.
-   [RabbitMQ](../../engines/table-engines/integrations/rabbitmq.md#rabbitmq-engine) engine.

## validate_polygons {#validate_polygons}

Enables or disables throwing an exception in the [pointInPolygon](../../sql-reference/functions/geo/index.md#pointinpolygon) function, if the polygon is self-intersecting or self-tangent.

Possible values:

- 0 — Throwing an exception is disabled. `pointInPolygon` accepts invalid polygons and returns possibly incorrect results for them.
- 1 — Throwing an exception is enabled.

Default value: 1.

## transform_null_in {#transform_null_in}

Enables equality of [NULL](../../sql-reference/syntax.md#null-literal) values for [IN](../../sql-reference/operators/in.md) operator.

By default, `NULL` values can’t be compared because `NULL` means undefined value. Thus, comparison `expr = NULL` must always return `false`. With this setting `NULL = NULL` returns `true` for `IN` operator.

Possible values:

-   0 — Comparison of `NULL` values in `IN` operator returns `false`.
-   1 — Comparison of `NULL` values in `IN` operator returns `true`.

Default value: 0.

**Example**

Consider the `null_in` table:

``` text
┌──idx─┬─────i─┐
│    1 │     1 │
│    2 │  NULL │
│    3 │     3 │
└──────┴───────┘
```

Query:

``` sql
SELECT idx, i FROM null_in WHERE i IN (1, NULL) SETTINGS transform_null_in = 0;
```

Result:

``` text
┌──idx─┬────i─┐
│    1 │    1 │
└──────┴──────┘
```

Query:

``` sql
SELECT idx, i FROM null_in WHERE i IN (1, NULL) SETTINGS transform_null_in = 1;
```

Result:

``` text
┌──idx─┬─────i─┐
│    1 │     1 │
│    2 │  NULL │
└──────┴───────┘
```

**See Also**

-   [NULL Processing in IN Operators](../../sql-reference/operators/in.md#in-null-processing)

## low_cardinality_max_dictionary_size {#low_cardinality_max_dictionary_size}

Sets a maximum size in rows of a shared global dictionary for the [LowCardinality](../../sql-reference/data-types/lowcardinality.md) data type that can be written to a storage file system. This setting prevents issues with RAM in case of unlimited dictionary growth. All the data that can’t be encoded due to maximum dictionary size limitation ClickHouse writes in an ordinary method.

Possible values:

-   Any positive integer.

Default value: 8192.

## low_cardinality_use_single_dictionary_for_part {#low_cardinality_use_single_dictionary_for_part}

Turns on or turns off using of single dictionary for the data part.

By default, the ClickHouse server monitors the size of dictionaries and if a dictionary overflows then the server starts to write the next one. To prohibit creating several dictionaries set `low_cardinality_use_single_dictionary_for_part = 1`.

Possible values:

-   1 — Creating several dictionaries for the data part is prohibited.
-   0 — Creating several dictionaries for the data part is not prohibited.

Default value: 0.

## low_cardinality_allow_in_native_format {#low_cardinality_allow_in_native_format}

Allows or restricts using the [LowCardinality](../../sql-reference/data-types/lowcardinality.md) data type with the [Native](../../interfaces/formats.md#native) format.

If usage of `LowCardinality` is restricted, ClickHouse server converts `LowCardinality`-columns to ordinary ones for `SELECT` queries, and convert ordinary columns to `LowCardinality`-columns for `INSERT` queries.

This setting is required mainly for third-party clients which don’t support `LowCardinality` data type.

Possible values:

-   1 — Usage of `LowCardinality` is not restricted.
-   0 — Usage of `LowCardinality` is restricted.

Default value: 1.

## allow_suspicious_low_cardinality_types {#allow_suspicious_low_cardinality_types}

Allows or restricts using [LowCardinality](../../sql-reference/data-types/lowcardinality.md) with data types with fixed size of 8 bytes or less: numeric data types and `FixedString(8_bytes_or_less)`.

For small fixed values using of `LowCardinality` is usually inefficient, because ClickHouse stores a numeric index for each row. As a result:

-   Disk space usage can rise.
-   RAM consumption can be higher, depending on a dictionary size.
-   Some functions can work slower due to extra coding/encoding operations.

Merge times in [MergeTree](../../engines/table-engines/mergetree-family/mergetree.md)-engine tables can grow due to all the reasons described above.

Possible values:

-   1 — Usage of `LowCardinality` is not restricted.
-   0 — Usage of `LowCardinality` is restricted.

Default value: 0.

## min_insert_block_size_rows_for_materialized_views {#min-insert-block-size-rows-for-materialized-views}

Sets the minimum number of rows in the block which can be inserted into a table by an `INSERT` query. Smaller-sized blocks are squashed into bigger ones. This setting is applied only for blocks inserted into [materialized view](../../sql-reference/statements/create/view.md). By adjusting this setting, you control blocks squashing while pushing to materialized view and avoid excessive memory usage.

Possible values:

-   Any positive integer.
-   0 — Squashing disabled.

Default value: 1048576.

**See Also**

-   [min_insert_block_size_rows](#min-insert-block-size-rows)

## min_insert_block_size_bytes_for_materialized_views {#min-insert-block-size-bytes-for-materialized-views}

Sets the minimum number of bytes in the block which can be inserted into a table by an `INSERT` query. Smaller-sized blocks are squashed into bigger ones. This setting is applied only for blocks inserted into [materialized view](../../sql-reference/statements/create/view.md). By adjusting this setting, you control blocks squashing while pushing to materialized view and avoid excessive memory usage.

Possible values:

-   Any positive integer.
-   0 — Squashing disabled.

Default value: 268435456.

**See also**

-   [min_insert_block_size_bytes](#min-insert-block-size-bytes)

## output_format_pretty_grid_charset {#output-format-pretty-grid-charset}

Allows changing a charset which is used for printing grids borders. Available charsets are UTF-8, ASCII.

**Example**

``` text
SET output_format_pretty_grid_charset = 'UTF-8';
SELECT * FROM a;
┌─a─┐
│ 1 │
└───┘

SET output_format_pretty_grid_charset = 'ASCII';
SELECT * FROM a;
+-a-+
| 1 |
+---+
```
## optimize_read_in_order {#optimize_read_in_order}

Enables [ORDER BY](../../sql-reference/statements/select/order-by.md#optimize_read_in_order) optimization in [SELECT](../../sql-reference/statements/select/index.md) queries for reading data from [MergeTree](../../engines/table-engines/mergetree-family/mergetree.md) tables.

Possible values:

-   0 — `ORDER BY` optimization is disabled.
-   1 — `ORDER BY` optimization is enabled.

Default value: `1`.

**See Also**

-   [ORDER BY Clause](../../sql-reference/statements/select/order-by.md#optimize_read_in_order)

## optimize_aggregation_in_order {#optimize_aggregation_in_order}

Enables [GROUP BY](../../sql-reference/statements/select/group-by.md) optimization in [SELECT](../../sql-reference/statements/select/index.md) queries for aggregating data in corresponding order in [MergeTree](../../engines/table-engines/mergetree-family/mergetree.md) tables.

Possible values:

-   0 — `GROUP BY` optimization is disabled.
-   1 — `GROUP BY` optimization is enabled.

Default value: `0`.

**See Also**

-   [GROUP BY optimization](../../sql-reference/statements/select/group-by.md#aggregation-in-order)

## mutations_sync {#mutations_sync}

Allows to execute `ALTER TABLE ... UPDATE|DELETE` queries ([mutations](../../sql-reference/statements/alter/index.md#mutations)) synchronously.

Possible values:

-   0 - Mutations execute asynchronously.
-   1 - The query waits for all mutations to complete on the current server.
-   2 - The query waits for all mutations to complete on all replicas (if they exist).

Default value: `0`.

**See Also**

-   [Synchronicity of ALTER Queries](../../sql-reference/statements/alter/index.md#synchronicity-of-alter-queries)
-   [Mutations](../../sql-reference/statements/alter/index.md#mutations)

## ttl_only_drop_parts {#ttl_only_drop_parts}

Enables or disables complete dropping of data parts where all rows are expired in [MergeTree](../../engines/table-engines/mergetree-family/mergetree.md) tables.

When `ttl_only_drop_parts` is disabled (by default), the ClickHouse server only deletes expired rows according to their TTL.

When `ttl_only_drop_parts` is enabled, the ClickHouse server drops a whole part when all rows in it are expired.

Dropping whole parts instead of partial cleaning TTL-d rows allows having shorter `merge_with_ttl_timeout` times and lower impact on system performance.

Possible values:

-   0 — The complete dropping of data parts is disabled.
-   1 — The complete dropping of data parts is enabled.

Default value: `0`.

**See Also**

-   [CREATE TABLE query clauses and settings](../../engines/table-engines/mergetree-family/mergetree.md#mergetree-query-clauses) (`merge_with_ttl_timeout` setting)
-   [Table TTL](../../engines/table-engines/mergetree-family/mergetree.md#mergetree-table-ttl)

## lock_acquire_timeout {#lock_acquire_timeout}

Defines how many seconds a locking request waits before failing.

Locking timeout is used to protect from deadlocks while executing read/write operations with tables. When the timeout expires and the locking request fails, the ClickHouse server throws an exception "Locking attempt timed out! Possible deadlock avoided. Client should retry." with error code `DEADLOCK_AVOIDED`.

Possible values:

-   Positive integer (in seconds).
-   0 — No locking timeout.

Default value: `120` seconds.

## cast_keep_nullable {#cast_keep_nullable}

Enables or disables keeping of the `Nullable` data type in [CAST](../../sql-reference/functions/type-conversion-functions.md#type_conversion_function-cast) operations.

When the setting is enabled and the argument of `CAST` function is `Nullable`, the result is also transformed to `Nullable` type. When the setting is disabled, the result always has the destination type exactly.

Possible values:

-  0 — The `CAST` result has exactly the destination type specified.
-  1 — If the argument type is `Nullable`, the `CAST` result is transformed to `Nullable(DestinationDataType)`.

Default value: `0`.

**Examples**

The following query results in the destination data type exactly:

```sql
SET cast_keep_nullable = 0;
SELECT CAST(toNullable(toInt32(0)) AS Int32) as x, toTypeName(x);
```

Result:

```text
┌─x─┬─toTypeName(CAST(toNullable(toInt32(0)), 'Int32'))─┐
│ 0 │ Int32                                             │
└───┴───────────────────────────────────────────────────┘
```

The following query results in the `Nullable` modification on the destination data type:

```sql
SET cast_keep_nullable = 1;
SELECT CAST(toNullable(toInt32(0)) AS Int32) as x, toTypeName(x);
```

Result:

```text
┌─x─┬─toTypeName(CAST(toNullable(toInt32(0)), 'Int32'))─┐
│ 0 │ Nullable(Int32)                                   │
└───┴───────────────────────────────────────────────────┘
```

**See Also**

-   [CAST](../../sql-reference/functions/type-conversion-functions.md#type_conversion_function-cast) function

## output_format_pretty_max_value_width {#output_format_pretty_max_value_width}

Limits the width of value displayed in [Pretty](../../interfaces/formats.md#pretty) formats. If the value width exceeds the limit, the value is cut.

Possible values:

-   Positive integer.
-   0 — The value is cut completely.

Default value: `10000` symbols.

**Examples**

Query:
```sql
SET output_format_pretty_max_value_width = 10;
SELECT range(number) FROM system.numbers LIMIT 10 FORMAT PrettyCompactNoEscapes;
```
Result:
```text
┌─range(number)─┐
│ []            │
│ [0]           │
│ [0,1]         │
│ [0,1,2]       │
│ [0,1,2,3]     │
│ [0,1,2,3,4⋯   │
│ [0,1,2,3,4⋯   │
│ [0,1,2,3,4⋯   │
│ [0,1,2,3,4⋯   │
│ [0,1,2,3,4⋯   │
└───────────────┘
```

Query with zero width:
```sql
SET output_format_pretty_max_value_width = 0;
SELECT range(number) FROM system.numbers LIMIT 5 FORMAT PrettyCompactNoEscapes;
```
Result:
```text
┌─range(number)─┐
│ ⋯             │
│ ⋯             │
│ ⋯             │
│ ⋯             │
│ ⋯             │
└───────────────┘
```

## output_format_pretty_row_numbers {#output_format_pretty_row_numbers}

Adds row numbers to output in the [Pretty](../../interfaces/formats.md#pretty) format.

Possible values:

-   0 — Output without row numbers.
-   1 — Output with row numbers.

Default value: `0`.

**Example**

Query:

```sql
SET output_format_pretty_row_numbers = 1;
SELECT TOP 3 name, value FROM system.settings;
```

Result:
```text
   ┌─name────────────────────┬─value───┐
1. │ min_compress_block_size │ 65536   │
2. │ max_compress_block_size │ 1048576 │
3. │ max_block_size          │ 65505   │
   └─────────────────────────┴─────────┘
```

## system_events_show_zero_values {#system_events_show_zero_values}

Allows to select zero-valued events from [`system.events`](../../operations/system-tables/events.md).

Some monitoring systems require passing all the metrics values to them for each checkpoint, even if the metric value is zero.

Possible values:

-   0 — Disabled.
-   1 — Enabled.

Default value: `0`.

**Examples**

Query

```sql
SELECT * FROM system.events WHERE event='QueryMemoryLimitExceeded';
```

Result

```text
Ok.
```

Query
```sql
SET system_events_show_zero_values = 1;
SELECT * FROM system.events WHERE event='QueryMemoryLimitExceeded';
```

Result

```text
┌─event────────────────────┬─value─┬─description───────────────────────────────────────────┐
│ QueryMemoryLimitExceeded │     0 │ Number of times when memory limit exceeded for query. │
└──────────────────────────┴───────┴───────────────────────────────────────────────────────┘
```

## allow_experimental_bigint_types {#allow_experimental_bigint_types}

Enables or disables integer values exceeding the range that is supported by the int data type.

Possible values:

-   1 — The bigint data type is enabled.
-   0 — The bigint data type is disabled.

Default value: `0`.

## persistent {#persistent}

Disables persistency for the [Set](../../engines/table-engines/special/set.md#set) and [Join](../../engines/table-engines/special/join.md#join) table engines.

Reduces the I/O overhead. Suitable for scenarios that pursue performance and do not require persistence.

Possible values:

- 1 — Enabled.
- 0 — Disabled.

Default value: `1`.

## output_format_tsv_null_representation {#output_format_tsv_null_representation}

Defines the representation of `NULL` for [TSV](../../interfaces/formats.md#tabseparated) output format. User can set any string as a value, for example, `My NULL`.

Default value: `\N`.

**Examples**

Query

```sql
SELECT * FROM tsv_custom_null FORMAT TSV;
```

Result

```text
788
\N
\N
```

Query

```sql
SET output_format_tsv_null_representation = 'My NULL';
SELECT * FROM tsv_custom_null FORMAT TSV;
```

Result

```text
788
My NULL
My NULL
```

## output_format_json_array_of_rows {#output-format-json-array-of-rows}

Enables the ability to output all rows as a JSON array in the [JSONEachRow](../../interfaces/formats.md#jsoneachrow) format.

Possible values:

-   1 — ClickHouse outputs all rows as an array, each row in the `JSONEachRow` format.
-   0 — ClickHouse outputs each row separately in the `JSONEachRow` format.

Default value: `0`.

**Example of a query with the enabled setting**

Query:

```sql
SET output_format_json_array_of_rows = 1;
SELECT number FROM numbers(3) FORMAT JSONEachRow;
```

Result:

```text
[
{"number":"0"},
{"number":"1"},
{"number":"2"}
]
```

**Example of a query with the disabled setting**

Query:

```sql
SET output_format_json_array_of_rows = 0;
SELECT number FROM numbers(3) FORMAT JSONEachRow;
```

Result:

```text
{"number":"0"}
{"number":"1"}
{"number":"2"}
```

## allow_nullable_key {#allow-nullable-key}

Allows using of the [Nullable](../../sql-reference/data-types/nullable.md#data_type-nullable)-typed values in a sorting and a primary key for [MergeTree](../../engines/table-engines/mergetree-family/mergetree.md#table_engines-mergetree) tables.

Possible values:

- 1 — `Nullable`-type expressions are allowed in keys.
- 0 — `Nullable`-type expressions are not allowed in keys.

Default value: `0`.

## aggregate_functions_null_for_empty {#aggregate_functions_null_for_empty}

Enables or disables rewriting all aggregate functions in a query, adding [-OrNull](../../sql-reference/aggregate-functions/combinators.md#agg-functions-combinator-ornull) suffix to them. Enable it for SQL standard compatibility.
It is implemented via query rewrite (similar to [count_distinct_implementation](#settings-count_distinct_implementation) setting) to get consistent results for distributed queries. 

Possible values:

-   0 — Disabled.
-   1 — Enabled.

Default value: 0.

**Example**

Consider the following query with aggregate functions:
```sql
SELECT SUM(-1), MAX(0) FROM system.one WHERE 0;
```

With `aggregate_functions_null_for_empty = 0` it would produce:
```text
┌─SUM(-1)─┬─MAX(0)─┐
│       0 │      0 │
└─────────┴────────┘
```

With `aggregate_functions_null_for_empty = 1` the result would be:
```text
┌─SUMOrNull(-1)─┬─MAXOrNull(0)─┐
│          NULL │         NULL │
└───────────────┴──────────────┘
```

## union_default_mode {#union-default-mode}

Sets a mode for combining `SELECT` query results. The setting is only used when shared with [UNION](../../sql-reference/statements/select/union.md) without explicitly specifying the `UNION ALL` or `UNION DISTINCT`.

Possible values:

-   `'DISTINCT'` — ClickHouse outputs rows as a result of combining queries removing duplicate rows.
-   `'ALL'` — ClickHouse outputs all rows as a result of combining queries including duplicate rows.
-   `''` — Clickhouse generates an exception when used with `UNION`.

Default value: `''`.

See examples in [UNION](../../sql-reference/statements/select/union.md).

## data_type_default_nullable {#data_type_default_nullable}

Allows data types without explicit modifiers [NULL or NOT NULL](../../sql-reference/statements/create/table.md#null-modifiers) in column definition will be [Nullable](../../sql-reference/data-types/nullable.md#data_type-nullable).

Possible values:

- 1 — The data types in column definitions are set to `Nullable` by default.
- 0 — The data types in column definitions are set to not `Nullable` by default.

Default value: `0`.

## execute_merges_on_single_replica_time_threshold {#execute-merges-on-single-replica-time-threshold}

Enables special logic to perform merges on replicas.

Possible values:

-   Positive integer (in seconds).
-   0 — Special merges logic is not used. Merges happen in the usual way on all the replicas.

Default value: `0`.

**Usage**

Selects one replica to perform the merge on. Sets the time threshold from the start of the merge. Other replicas wait for the merge to finish, then download the result. If the time threshold passes and the selected replica does not perform the merge, then the merge is performed on other replicas as usual.

High values for that threshold may lead to replication delays.

It can be useful when merges are CPU bounded not IO bounded (performing heavy data compression, calculating aggregate functions or default expressions that require a large amount of calculations, or just very high number of tiny merges).

## max_final_threads {#max-final-threads}

Sets the maximum number of parallel threads for the `SELECT` query data read phase with the [FINAL](../../sql-reference/statements/select/from.md#select-from-final) modifier.

Possible values:

-   Positive integer.
-   0 or 1 — Disabled. `SELECT` queries are executed in a single thread.

Default value: `16`.

## opentelemetry_start_trace_probability {#opentelemetry-start-trace-probability}

Sets the probability that the ClickHouse can start a trace for executed queries (if no parent [trace context](https://www.w3.org/TR/trace-context/) is supplied).

Possible values:

-   0 — The trace for all executed queries is disabled (if no parent trace context is supplied).
-   Positive floating-point number in the range [0..1]. For example, if the setting value is `0,5`, ClickHouse can start a trace on average for half of the queries.
-   1 — The trace for all executed queries is enabled.

Default value: `0`.

## optimize_on_insert {#optimize-on-insert}

Enables or disables data transformation before the insertion, as if merge was done on this block (according to table engine).

Possible values:

-   0 — Disabled.
-   1 — Enabled.

Default value: 1.

**Example**

The difference between enabled and disabled:

Query:

```sql
SET optimize_on_insert = 1;

CREATE TABLE test1 (`FirstTable` UInt32) ENGINE = ReplacingMergeTree ORDER BY FirstTable;

INSERT INTO test1 SELECT number % 2 FROM numbers(5);

SELECT * FROM test1;

SET optimize_on_insert = 0;

CREATE TABLE test2 (`SecondTable` UInt32) ENGINE = ReplacingMergeTree ORDER BY SecondTable;

INSERT INTO test2 SELECT number % 2 FROM numbers(5);

SELECT * FROM test2;
```

Result:

``` text
┌─FirstTable─┐
│          0 │
│          1 │
└────────────┘

┌─SecondTable─┐
│           0 │
│           0 │
│           0 │
│           1 │
│           1 │
└─────────────┘
```

Note that this setting influences [Materialized view](../../sql-reference/statements/create/view.md#materialized) and [MaterializeMySQL](../../engines/database-engines/materialize-mysql.md) behaviour.

## engine_file_empty_if_not_exists {#engine-file-empty_if-not-exists}

Allows to select data from a file engine table without file.

Possible values:
- 0 — `SELECT` throws exception.
- 1 — `SELECT` returns empty result.

Default value: `0`.

## engine_file_truncate_on_insert {#engine-file-truncate-on-insert}

Enables or disables truncate before insert in [File](../../engines/table-engines/special/file.md) engine tables.

Possible values:
- 0 — `INSERT` query appends new data to the end of the file.
- 1 — `INSERT` replaces existing content of the file with the new data.

Default value: `0`.

## allow_experimental_geo_types {#allow-experimental-geo-types}

Allows working with experimental [geo data types](../../sql-reference/data-types/geo.md).

Possible values:

-   0 — Working with geo data types is disabled.
-   1 — Working with geo data types is enabled.

Default value: `0`.

<<<<<<< HEAD
## database_atomic_wait_for_drop_and_detach_synchronously {#database_atomic_wait_for_drop_and_detach_synchronously}

Adds a modifier `SYNC` to all `DROP` and `DETACH` queries. 

Possible values:

-   0 — Queries will be executed with delay.
-   1 — Queries will be executed without delay.

Default value: `0`.

## show_table_uuid_in_table_create_query_if_not_nil {#show_table_uuid_in_table_create_query_if_not_nil}

Sets the `SHOW TABLE` query display.

Possible values:

-   0 — The query will be display without table UUID.
-   1 — The query will be display with table UUID.

Default value: `0`.
=======
## allow_experimental_live_view {#allow-experimental-live-view}

Allows creation of experimental [live views](../../sql-reference/statements/create/view.md#live-view).

Possible values:

-   0 — Working with live views is disabled.
-   1 — Working with live views is enabled.

Default value: `0`.

## live_view_heartbeat_interval {#live-view-heartbeat-interval}

Sets the heartbeat interval in seconds to indicate [live view](../../sql-reference/statements/create/view.md#live-view) is alive .

Default value: `15`.

## max_live_view_insert_blocks_before_refresh {#max-live-view-insert-blocks-before-refresh}

Sets the maximum number of inserted blocks after which mergeable blocks are dropped and query for [live view](../../sql-reference/statements/create/view.md#live-view) is re-executed.

Default value: `64`.

## temporary_live_view_timeout {#temporary-live-view-timeout}

Sets the interval in seconds after which [live view](../../sql-reference/statements/create/view.md#live-view) with timeout is deleted.

Default value: `5`.

## periodic_live_view_refresh {#periodic-live-view-refresh}

Sets the interval in seconds after which periodically refreshed [live view](../../sql-reference/statements/create/view.md#live-view) is forced to refresh.

Default value: `60`.
>>>>>>> 93adbda2

[Original article](https://clickhouse.tech/docs/en/operations/settings/settings/) <!-- hide --><|MERGE_RESOLUTION|>--- conflicted
+++ resolved
@@ -2787,7 +2787,6 @@
 
 Default value: `0`.
 
-<<<<<<< HEAD
 ## database_atomic_wait_for_drop_and_detach_synchronously {#database_atomic_wait_for_drop_and_detach_synchronously}
 
 Adds a modifier `SYNC` to all `DROP` and `DETACH` queries. 
@@ -2809,7 +2808,7 @@
 -   1 — The query will be display with table UUID.
 
 Default value: `0`.
-=======
+
 ## allow_experimental_live_view {#allow-experimental-live-view}
 
 Allows creation of experimental [live views](../../sql-reference/statements/create/view.md#live-view).
@@ -2844,6 +2843,5 @@
 Sets the interval in seconds after which periodically refreshed [live view](../../sql-reference/statements/create/view.md#live-view) is forced to refresh.
 
 Default value: `60`.
->>>>>>> 93adbda2
 
 [Original article](https://clickhouse.tech/docs/en/operations/settings/settings/) <!-- hide -->