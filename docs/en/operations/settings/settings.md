--- conflicted
+++ resolved
@@ -4578,7 +4578,6 @@
 
 Default: 0
 
-<<<<<<< HEAD
 ## rewrite_count_distinct_if_with_count_distinct_implementation
 
 Allows you to rewrite `countDistcintIf` with [count_distinct_implementation](#settings-count_distinct_implementation) setting.
@@ -4589,7 +4588,7 @@
 - false — Disallow.
 
 Default value: `false`.
-=======
+
 ## precise_float_parsing {#precise_float_parsing}
 
 Switches [Float32/Float64](../../sql-reference/data-types/float.md) parsing algorithms:
@@ -4614,5 +4613,4 @@
 ┌─toFloat64('1.7091')─┬─toFloat64('1.5008753E7')─┐
 │              1.7091 │                 15008753 │
 └─────────────────────┴──────────────────────────┘
-```
->>>>>>> e6389b79
+```