--- conflicted
+++ resolved
@@ -3567,23 +3567,23 @@
 
 Default value: `1000`.
 
-<<<<<<< HEAD
 ## http_max_single_read_retries {#http-max-single-read-retries}
 
 Sets the maximum number of retries during a single HTTP read.
-=======
+
+Possible values:
+
+-   Positive integer.
+
+Default value: `1024`.
+
 ## max_hyperscan_regexp_length {#max-hyperscan-regexp-length}
 
-Defines the maximum length for each regular expression in the [hyperscan multi-match functions](../../sql-reference/functions/string-search-functions.md#multimatchanyhaystack-pattern1-pattern2-patternn). 
->>>>>>> ae808b89
+Defines the maximum length for each regular expression in the [hyperscan multi-match functions](../../sql-reference/functions/string-search-functions.md#multimatchanyhaystack-pattern1-pattern2-patternn).
 
 Possible values:
 
 -   Positive integer.
-<<<<<<< HEAD
-
-Default value: `1024`.
-=======
 -   0 - The length is not limited.
 
 Default value: `0`.
@@ -3602,7 +3602,6 @@
 ┌─multiMatchAny('abcd', ['ab', 'bcd', 'c', 'd'])─┐
 │                                              1 │
 └────────────────────────────────────────────────┘
-
 ```
 
 Query:
@@ -3620,7 +3619,6 @@
 **See Also**
 
 -   [max_hyperscan_regexp_total_length](#max-hyperscan-regexp-total-length)
-
 
 ## max_hyperscan_regexp_total_length {#max-hyperscan-regexp-total-length}
 
@@ -3663,5 +3661,4 @@
 
 **See Also**
 
--   [max_hyperscan_regexp_length](#max-hyperscan-regexp-length)
->>>>>>> ae808b89
+-   [max_hyperscan_regexp_length](#max-hyperscan-regexp-length)